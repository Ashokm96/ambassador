--- conflicted
+++ resolved
@@ -22,11 +22,7 @@
                     "annotations": {
                         "kubectl.kubernetes.io/last-applied-configuration": "{\"apiVersion\":\"v1\",\"kind\":\"Service\",\"metadata\":{\"annotations\":{},\"labels\":{\"app.kubernetes.io/component\":\"ambassador-service\",\"kat-ambassador-id\":\"tracingtestshorttraceid\",\"scope\":\"AmbassadorTest\"},\"name\":\"tracingtestshorttraceid\",\"namespace\":\"default\"},\"spec\":{\"ports\":[{\"name\":\"http\",\"port\":80,\"protocol\":\"TCP\",\"targetPort\":8080},{\"name\":\"https\",\"port\":443,\"protocol\":\"TCP\",\"targetPort\":8443}],\"selector\":{\"service\":\"tracingtestshorttraceid\"},\"type\":\"NodePort\"}}\n"
                     },
-<<<<<<< HEAD
-                    "creationTimestamp": "2020-07-06T15:21:54Z",
-=======
-                    "creationTimestamp": "2020-07-08T12:43:29Z",
->>>>>>> e9a30b30
+                    "creationTimestamp": "2020-07-09T17:32:42Z",
                     "labels": {
                         "app.kubernetes.io/component": "ambassador-service",
                         "kat-ambassador-id": "tracingtestshorttraceid",
@@ -34,41 +30,24 @@
                     },
                     "name": "tracingtestshorttraceid",
                     "namespace": "default",
-<<<<<<< HEAD
-                    "resourceVersion": "21765",
+                    "resourceVersion": "12262",
                     "selfLink": "/api/v1/namespaces/default/services/tracingtestshorttraceid",
-                    "uid": "6c8ff7c8-bf9c-11ea-b9b6-0e01d46fe775"
+                    "uid": "31d4ffd4-c20a-11ea-87b2-0ab82b9da1f7"
                 },
                 "spec": {
-                    "clusterIP": "10.106.234.21",
-=======
-                    "resourceVersion": "26869",
-                    "selfLink": "/api/v1/namespaces/default/services/tracingtestshorttraceid",
-                    "uid": "a00b5dbc-c118-11ea-bf4a-0e268c70ad4f"
-                },
-                "spec": {
-                    "clusterIP": "10.109.254.132",
->>>>>>> e9a30b30
+                    "clusterIP": "10.106.89.8",
                     "externalTrafficPolicy": "Cluster",
                     "ports": [
                         {
                             "name": "http",
-<<<<<<< HEAD
-                            "nodePort": 32404,
-=======
-                            "nodePort": 32014,
->>>>>>> e9a30b30
+                            "nodePort": 30369,
                             "port": 80,
                             "protocol": "TCP",
                             "targetPort": 8080
                         },
                         {
                             "name": "https",
-<<<<<<< HEAD
-                            "nodePort": 31350,
-=======
-                            "nodePort": 32107,
->>>>>>> e9a30b30
+                            "nodePort": 31460,
                             "port": 443,
                             "protocol": "TCP",
                             "targetPort": 8443
@@ -91,11 +70,7 @@
                     "annotations": {
                         "kubectl.kubernetes.io/last-applied-configuration": "{\"apiVersion\":\"v1\",\"kind\":\"Service\",\"metadata\":{\"annotations\":{},\"labels\":{\"kat-ambassador-id\":\"tracingtestshorttraceid\",\"scope\":\"AmbassadorTest\",\"service\":\"tracingtestshorttraceid-admin\"},\"name\":\"tracingtestshorttraceid-admin\",\"namespace\":\"default\"},\"spec\":{\"ports\":[{\"name\":\"tracingtestshorttraceid-admin\",\"port\":8877,\"targetPort\":8877}],\"selector\":{\"service\":\"tracingtestshorttraceid\"},\"type\":\"NodePort\"}}\n"
                     },
-<<<<<<< HEAD
-                    "creationTimestamp": "2020-07-06T15:21:54Z",
-=======
-                    "creationTimestamp": "2020-07-08T12:43:29Z",
->>>>>>> e9a30b30
+                    "creationTimestamp": "2020-07-09T17:32:43Z",
                     "labels": {
                         "kat-ambassador-id": "tracingtestshorttraceid",
                         "scope": "AmbassadorTest",
@@ -103,30 +78,17 @@
                     },
                     "name": "tracingtestshorttraceid-admin",
                     "namespace": "default",
-<<<<<<< HEAD
-                    "resourceVersion": "21774",
+                    "resourceVersion": "12270",
                     "selfLink": "/api/v1/namespaces/default/services/tracingtestshorttraceid-admin",
-                    "uid": "6cc89351-bf9c-11ea-b9b6-0e01d46fe775"
+                    "uid": "32160fd3-c20a-11ea-87b2-0ab82b9da1f7"
                 },
                 "spec": {
-                    "clusterIP": "10.106.1.225",
-=======
-                    "resourceVersion": "26873",
-                    "selfLink": "/api/v1/namespaces/default/services/tracingtestshorttraceid-admin",
-                    "uid": "a01833d8-c118-11ea-bf4a-0e268c70ad4f"
-                },
-                "spec": {
-                    "clusterIP": "10.97.79.5",
->>>>>>> e9a30b30
+                    "clusterIP": "10.100.154.230",
                     "externalTrafficPolicy": "Cluster",
                     "ports": [
                         {
                             "name": "tracingtestshorttraceid-admin",
-<<<<<<< HEAD
-                            "nodePort": 31036,
-=======
-                            "nodePort": 30070,
->>>>>>> e9a30b30
+                            "nodePort": 31542,
                             "port": 8877,
                             "protocol": "TCP",
                             "targetPort": 8877
@@ -148,56 +110,33 @@
                 "metadata": {
                     "annotations": {
                         "getambassador.io/config": "---\napiVersion: ambassador/v0\nkind: Mapping\nname: tracing_target_mapping_64\nprefix: /target-64/\nservice: tracingtestshorttraceid-http\nambassador_id: tracingtestshorttraceid\n",
-<<<<<<< HEAD
-                        "kubectl.kubernetes.io/last-applied-configuration": "{\"apiVersion\":\"v1\",\"kind\":\"Service\",\"metadata\":{\"annotations\":{\"getambassador.io/config\":\"---\\napiVersion: ambassador/v0\\nkind: Mapping\\nname: tracing_target_mapping_64\\nprefix: /target-64/\\nservice: tracingtestshorttraceid-http\\nambassador_id: tracingtestshorttraceid\\n\"},\"labels\":{\"kat-ambassador-id\":\"tracingtestshorttraceid\",\"scope\":\"AmbassadorTest\"},\"name\":\"tracingtestshorttraceid-http\",\"namespace\":\"default\"},\"spec\":{\"ports\":[{\"name\":\"http\",\"port\":80,\"protocol\":\"TCP\",\"targetPort\":8132},{\"name\":\"https\",\"port\":443,\"protocol\":\"TCP\",\"targetPort\":8495}],\"selector\":{\"backend\":\"superpod-default\"}}}\n"
+                        "kubectl.kubernetes.io/last-applied-configuration": "{\"apiVersion\":\"v1\",\"kind\":\"Service\",\"metadata\":{\"annotations\":{\"getambassador.io/config\":\"---\\napiVersion: ambassador/v0\\nkind: Mapping\\nname: tracing_target_mapping_64\\nprefix: /target-64/\\nservice: tracingtestshorttraceid-http\\nambassador_id: tracingtestshorttraceid\\n\"},\"labels\":{\"kat-ambassador-id\":\"tracingtestshorttraceid\",\"scope\":\"AmbassadorTest\"},\"name\":\"tracingtestshorttraceid-http\",\"namespace\":\"default\"},\"spec\":{\"ports\":[{\"name\":\"http\",\"port\":80,\"protocol\":\"TCP\",\"targetPort\":8133},{\"name\":\"https\",\"port\":443,\"protocol\":\"TCP\",\"targetPort\":8496}],\"selector\":{\"backend\":\"superpod-default\"}}}\n"
                     },
-                    "creationTimestamp": "2020-07-06T15:21:55Z",
-=======
-                        "kubectl.kubernetes.io/last-applied-configuration": "{\"apiVersion\":\"v1\",\"kind\":\"Service\",\"metadata\":{\"annotations\":{\"getambassador.io/config\":\"---\\napiVersion: ambassador/v0\\nkind: Mapping\\nname: tracing_target_mapping_64\\nprefix: /target-64/\\nservice: tracingtestshorttraceid-http\\nambassador_id: tracingtestshorttraceid\\n\"},\"labels\":{\"kat-ambassador-id\":\"tracingtestshorttraceid\",\"scope\":\"AmbassadorTest\"},\"name\":\"tracingtestshorttraceid-http\",\"namespace\":\"default\"},\"spec\":{\"ports\":[{\"name\":\"http\",\"port\":80,\"protocol\":\"TCP\",\"targetPort\":8099},{\"name\":\"https\",\"port\":443,\"protocol\":\"TCP\",\"targetPort\":8462}],\"selector\":{\"backend\":\"superpod-default\"}}}\n"
-                    },
-                    "creationTimestamp": "2020-07-08T12:43:29Z",
->>>>>>> e9a30b30
+                    "creationTimestamp": "2020-07-09T17:32:44Z",
                     "labels": {
                         "kat-ambassador-id": "tracingtestshorttraceid",
                         "scope": "AmbassadorTest"
                     },
                     "name": "tracingtestshorttraceid-http",
                     "namespace": "default",
-<<<<<<< HEAD
-                    "resourceVersion": "21782",
+                    "resourceVersion": "12284",
                     "selfLink": "/api/v1/namespaces/default/services/tracingtestshorttraceid-http",
-                    "uid": "6cffa646-bf9c-11ea-b9b6-0e01d46fe775"
+                    "uid": "32ba4201-c20a-11ea-87b2-0ab82b9da1f7"
                 },
                 "spec": {
-                    "clusterIP": "10.96.49.79",
-=======
-                    "resourceVersion": "26881",
-                    "selfLink": "/api/v1/namespaces/default/services/tracingtestshorttraceid-http",
-                    "uid": "a030a1bb-c118-11ea-bf4a-0e268c70ad4f"
-                },
-                "spec": {
-                    "clusterIP": "10.107.208.121",
->>>>>>> e9a30b30
+                    "clusterIP": "10.99.205.36",
                     "ports": [
                         {
                             "name": "http",
                             "port": 80,
                             "protocol": "TCP",
-<<<<<<< HEAD
-                            "targetPort": 8132
-=======
-                            "targetPort": 8099
->>>>>>> e9a30b30
+                            "targetPort": 8133
                         },
                         {
                             "name": "https",
                             "port": 443,
                             "protocol": "TCP",
-<<<<<<< HEAD
-                            "targetPort": 8495
-=======
-                            "targetPort": 8462
->>>>>>> e9a30b30
+                            "targetPort": 8496
                         }
                     ],
                     "selector": {
@@ -215,47 +154,27 @@
                 "kind": "Service",
                 "metadata": {
                     "annotations": {
-<<<<<<< HEAD
-                        "getambassador.io/config": "---\napiVersion: ambassador/v0\nkind: TracingService\nname: tracing-64\nservice: zipkin-64:9411\ndriver: zipkin\nconfig:\n  trace_id_128bit: false\nambassador_id: tracingtestshorttraceid\n",
-                        "kubectl.kubernetes.io/last-applied-configuration": "{\"apiVersion\":\"v1\",\"kind\":\"Service\",\"metadata\":{\"annotations\":{\"getambassador.io/config\":\"---\\napiVersion: ambassador/v0\\nkind: TracingService\\nname: tracing-64\\nservice: zipkin-64:9411\\ndriver: zipkin\\nconfig:\\n  trace_id_128bit: false\\nambassador_id: tracingtestshorttraceid\\n\"},\"labels\":{\"kat-ambassador-id\":\"tracingtestshorttraceid\",\"scope\":\"AmbassadorTest\"},\"name\":\"zipkin-64\",\"namespace\":\"default\"},\"spec\":{\"ports\":[{\"name\":\"http\",\"port\":9411,\"targetPort\":\"http\"}],\"selector\":{\"app\":\"zipkin-64\"},\"type\":\"NodePort\"}}\n"
-                    },
-                    "creationTimestamp": "2020-07-06T15:21:52Z",
-=======
                         "getambassador.io/config": "---\napiVersion: getambassador.io/v2\nkind: TracingService\nname: tracing-64\nservice: zipkin-64:9411\ndriver: zipkin\nconfig:\n  trace_id_128bit: false\nambassador_id: tracingtestshorttraceid\n",
                         "kubectl.kubernetes.io/last-applied-configuration": "{\"apiVersion\":\"v1\",\"kind\":\"Service\",\"metadata\":{\"annotations\":{\"getambassador.io/config\":\"---\\napiVersion: getambassador.io/v2\\nkind: TracingService\\nname: tracing-64\\nservice: zipkin-64:9411\\ndriver: zipkin\\nconfig:\\n  trace_id_128bit: false\\nambassador_id: tracingtestshorttraceid\\n\"},\"labels\":{\"kat-ambassador-id\":\"tracingtestshorttraceid\",\"scope\":\"AmbassadorTest\"},\"name\":\"zipkin-64\",\"namespace\":\"default\"},\"spec\":{\"ports\":[{\"name\":\"http\",\"port\":9411,\"targetPort\":\"http\"}],\"selector\":{\"app\":\"zipkin-64\"},\"type\":\"NodePort\"}}\n"
                     },
-                    "creationTimestamp": "2020-07-08T12:43:29Z",
->>>>>>> e9a30b30
+                    "creationTimestamp": "2020-07-09T17:32:37Z",
                     "labels": {
                         "kat-ambassador-id": "tracingtestshorttraceid",
                         "scope": "AmbassadorTest"
                     },
                     "name": "zipkin-64",
                     "namespace": "default",
-<<<<<<< HEAD
-                    "resourceVersion": "21724",
+                    "resourceVersion": "12218",
                     "selfLink": "/api/v1/namespaces/default/services/zipkin-64",
-                    "uid": "6b4215be-bf9c-11ea-b9b6-0e01d46fe775"
+                    "uid": "2e80f20f-c20a-11ea-87b2-0ab82b9da1f7"
                 },
                 "spec": {
-                    "clusterIP": "10.103.156.176",
-=======
-                    "resourceVersion": "26845",
-                    "selfLink": "/api/v1/namespaces/default/services/zipkin-64",
-                    "uid": "9fdd20bd-c118-11ea-bf4a-0e268c70ad4f"
-                },
-                "spec": {
-                    "clusterIP": "10.110.115.107",
->>>>>>> e9a30b30
+                    "clusterIP": "10.109.122.51",
                     "externalTrafficPolicy": "Cluster",
                     "ports": [
                         {
                             "name": "http",
-<<<<<<< HEAD
-                            "nodePort": 31157,
-=======
-                            "nodePort": 31529,
->>>>>>> e9a30b30
+                            "nodePort": 31530,
                             "port": 9411,
                             "protocol": "TCP",
                             "targetPort": "http"
