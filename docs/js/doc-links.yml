--- conflicted
+++ resolved
@@ -113,19 +113,6 @@
               link: /docs/latest/topics/using/filters/external
             - title: Plugin Filter
               link: /docs/latest/topics/using/filters/plugin
-<<<<<<< HEAD
-        - title: Service Preview and Edge Control
-          items:
-            - title: Introduction to Service Preview and Edge Control
-              link: /docs/latest/topics/using/edgectl/
-            - title: Service Preview in Action
-              link: /docs/latest/topics/using/edgectl/service-preview-quick-start
-            - title: Edge Control Reference
-              link: /docs/latest/topics/using/edgectl/edge-control
-            - title: Using Edge Control in CI
-              link: /docs/latest/topics/using/edgectl/edge-control-in-ci
-=======
->>>>>>> 761ca6a5
         - title: Developer Portal
           link: /docs/latest/topics/using/dev-portal
         - title: Edge Policy Console
@@ -268,12 +255,18 @@
           link: /docs/latest/howtos/client-cert-validation
 - title: Service Preview and Edge Control
   items:
-    - title: Introduction to Service Preview and Edge Control
-      link: /docs/latest/topics/using/edgectl/
-    - title: Edge Control
-      link: /docs/latest/topics/using/edgectl/edge-control
-    - title: Using Edge Control in CI
-      link: /docs/latest/topics/using/edgectl/edge-control-in-ci
+  - title: Introduction to Service Preview and Edge Control
+    link: /docs/latest/topics/using/edgectl/
+  - title: Service Preview Install
+    link: /docs/latest/topics/using/edgectl/service-preview-install
+  - title: Service Preview in Action
+    link: /docs/latest/topics/using/edgectl/service-preview-quick-start
+  - title: Service Preview Reference
+    link: /docs/latest/topics/using/edgectl/service-preview-reference
+  - title: Edge Control Reference
+    link: /docs/latest/topics/using/edgectl/edge-control
+  - title: Using Edge Control in CI
+    link: /docs/latest/topics/using/edgectl/edge-control-in-ci
 - title: Frequently Asked Questions
   link: /docs/latest/about/faq
 - title: Community
