# Edgectl Install: Couldn't access the EdgeStack.me service

The installer could not access the EdgeStack.me service to acquire a DNS name for your Kubernetes cluster's load balancer.

## What's next?

<<<<<<< HEAD
This is likely an intermittent failure of the service. Please try again later. Simply start the installer again:
=======
This is likely an intermittant failure of the service. Please try again later. Simply run the installer again:
>>>>>>> 5bbbcd96

```shell
edgectl install
```

Don't worry: it is safe to run the installer repeatedly on a cluster.

If this failure persists, please get in touch on [Slack](http://d6e.co/slack).<|MERGE_RESOLUTION|>--- conflicted
+++ resolved
@@ -4,11 +4,7 @@
 
 ## What's next?
 
-<<<<<<< HEAD
 This is likely an intermittent failure of the service. Please try again later. Simply start the installer again:
-=======
-This is likely an intermittant failure of the service. Please try again later. Simply run the installer again:
->>>>>>> 5bbbcd96
 
 ```shell
 edgectl install
