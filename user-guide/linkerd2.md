# Linkerd 2 Integration

[Linkerd 2](https://www.linkerd.io) is a zero-config and ultra-lightweight service mesh. Ambassador Edge Stack natively supports Linkerd 2 for service discovery and end-to-end TLS (including mTLS between services).

## Architecture

Linkerd 2 is designed for simplicity, security, and performance. In the cluster, it runs a control plane in its own namespace and then injects sidecar proxy containers in every Pod that should be meshed.

Ambassador Edge Stack itself also needs to be interwoven or "meshed" with Linkerd 2, and then configured to add special Linkerd headers to requests that tell Linkerd 2 where to forward them. This ie because mTLS between services is automatically handled by the control plane and the proxies. Istio and Consul allow Ambassador to initiate mTLS connections to upstream services by grabbing a certificate from a Kubernetes Secret. However, Linkerd 2 does not work this way, so Ambassador must rely on Linkerd 2 for mTLS connections to upstream services. This means we want Linkerd 2 to inject its sidecar into Ambassador's pods, but not Istio and Consul.

Through that setup, Ambassador Edge Stack terminates external TLS as the gateway and traffic is then immediately wrapped into mTLS by Linkerd 2 again. Thus we have a full end-to-end TLS encryption chain.

## Getting started

In this guide, you will use Linkerd 2 Auto-Inject to mesh a service and use Ambassador Edge Stack to dynamically route requests to that service based on Linkerd 2's service discovery data. If you already have Ambassador Edge Stack installed, you will just need to install Linkerd 2 and deploy your service.

Setting up Linkerd 2 requires to install three components. The first is the CLI on your local machine, the second is the actual Linkerd 2 control plane in your Kubernetes Cluster. Finally, you have to inject your services' Pods with Linkerd Sidecars to mesh them.

1. Install and configure Linkerd 2 [instructions](https://linkerd.io/2/getting-started/). Follow the guide until Step 3. That should give you the CLI on your machine and all required pre-flight checks.

    In a nutshell, these steps boil down to the following:

    ```bash
    # install linkerd cli tool
    curl -sL https://run.linkerd.io/install | sh
    # add linkerd to your path
    export PATH=$PATH:$HOME/.linkerd2/bin
    # verify installation
    linkerd version
    ```

2. Now it is time to install Linkerd 2 itself. To do so execute the following command:

    ```bash
    linkerd install --ha | kubectl apply -f -
    ```

    This will install Linkerd 2 in high-availability mode for the control plane. This means the controller and other components are started multiple times. Since Linkerd 2.5 it is also made sure the components are split across different nodes, if possible.

    Note that this simple command automatically enables mTLS by default and registers the AutoInject Webhook with your Kubernetes API Server. You now have a production-ready Linkerd 2 setup rolled out into your cluster!

3. Deploy Ambassador Edge Stack.

   **Note:** If this is your first time deploying Ambassador Edge Stack, reviewing the Ambassador Edge Stack [getting started](../getting-started) is strongly recommended.

   ```
   kubectl apply -f https://www.getambassador.io/yaml/ambassador/ambassador-rbac.yaml
   ```

<<<<<<< HEAD
   If you're on GKE, or haven't previously created the Ambassador Edge Stack service, please see [the quick start guide](../getting-started).
=======
   If you're on GKE, or haven't previously created the Ambassador Edge Stack service, please see the [quick start guide](../getting-started).
>>>>>>> cd88d236

4. Configure Ambassador Edge Stack to add Linkerd 2 Headers to requests.

    ```yaml
    ---
    apiVersion: getambassador.io/v2
    kind: Module
    metadata:
      name: ambassador
    spec:
      config:
        add_linkerd_headers: true
    ```

    This will tell Ambassador Edge Stack to add additional headers to each request forwarded to Linkerd 2 with information about where to route this request to. This is a general setting. You can also set `add_linkerd_headers` per [Mapping](../../reference/mappings#mapping-configuration).

## Routing to Linkerd 2 Services

You'll now register a demo application with Linkerd 2, and show how Ambassador Edge Stack can route to this application using endpoint data from Linkerd 2.

1. Enable [AutoInjection](https://linkerd.io/2/features/proxy-injection/) on the Namespace you are about to deploy to:
    ```yaml
    apiVersion: v1
    kind: Namespace
    metadata:
      name: default # change this to your namespace if you're not using 'default'
      annotations:
        linkerd.io/inject: enabled
    ```

    Save the above to a file called `namespace.yaml` and run `kubectl apply -f namespace.yaml`. This will enable the namespace to be handled by the AutoInjection Webhook of Linkerd 2. Every time something is deployed to that namespace, the deployment is passed to the AutoInject Controller and injected with the Linkerd 2 proxy sidecar automatically.

2. Deploy the QOTM demo application.

    ```yaml
    ---
    apiVersion: extensions/v1beta1
    kind: Deployment
    metadata:
      name: qotm
    spec:
      replicas: 1
      strategy:
        type: RollingUpdate
      template:
        metadata:
          labels:
            app: qotm
        spec:
          containers:
          - name: qotm
            image: datawire/qotm:$qotmVersion$
            ports:
            - name: http-api
              containerPort: 5000
            env:
            - name: POD_IP
              valueFrom:
                fieldRef:
                  fieldPath: status.podIP
            readinessProbe:
              httpGet:
                path: /health
                port: 5000
              initialDelaySeconds: 30
              periodSeconds: 3
            resources:
              limits:
                cpu: "0.1"
                memory: 100Mi
    ```

    Save the above to a file called `qotm.yaml` and deploy it with

    ```
    kubectl apply -f qotm.yaml
    ```

    Watch via `kubectl get pod -w` as the Pod is created. Note that it starts with `0/2` containers automatically, as it has been auto-injected by the Linkerd 2 Webhook.

3. Verify the QOTM pod has been registered with Linkerd 2. You can verify the QOTM pod is registered correctly by accessing the Linkerd 2 Dashboard.

   ```shell
   linkerd dashboard
   ```

   Your browser should automatically open the correct URL. Otherwise, note the output from the above command and open that in a browser of your choice.

4. Create a `Mapping` for the `qotm-Linkerd2` service.

   ```yaml
   ---
   apiVersion: getambassador.io/v2
   kind: Mapping
   metadata:
     name: linkerd2-qotm
   spec:
     prefix: /qotm-linkerd2/
     service: qotm-linkerd2
   ```

Save the above YAML to a file named `qotm-mapping.yaml`, and apply it with:
```
kubectl apply -f qotm-mapping.yaml
``` 
to apply this configuration to your Kubernetes cluster. Note that in the above config there is nothing special to make it work with Linkerd 2. The general config for Ambassador Edge Stack already adds Linkerd Headers when forwarding requests to the service mesh.

1. Send a request to the `qotm-Linkerd2` API.

   ```shell
   curl -L http://$AMBASSADOR_IP/qotm-Linkerd2/

   {"hostname":"qotm-749c675c6c-hq58f","ok":true,"quote":"The last sentence you read is often sensible nonsense.","time":"2019-03-29T22:21:42.197663","version":"1.7"}
   ```

Congratulations! You're successfully routing traffic to the QOTM application, the location of which is registered in Linkerd 2. The traffic to Ambassador Edge Stack is not TLS secured, but from Ambassador Edge Stack to the QOTM an automatic mTLS connection is being used.

If you now [configure TLS termination](../../reference/core/tls) in Ambassador Edge Stack, you have an end-to-end secured connection.

## More information

For more about Ambassador Edge Stack's integration with Linkerd 2, read the [service discovery configuration](../../reference/core/resolvers) documentation.<|MERGE_RESOLUTION|>--- conflicted
+++ resolved
@@ -46,12 +46,8 @@
    ```
    kubectl apply -f https://www.getambassador.io/yaml/ambassador/ambassador-rbac.yaml
    ```
-
-<<<<<<< HEAD
+   
    If you're on GKE, or haven't previously created the Ambassador Edge Stack service, please see [the quick start guide](../getting-started).
-=======
-   If you're on GKE, or haven't previously created the Ambassador Edge Stack service, please see the [quick start guide](../getting-started).
->>>>>>> cd88d236
 
 4. Configure Ambassador Edge Stack to add Linkerd 2 Headers to requests.
 
