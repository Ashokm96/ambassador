# Global Configuration

Ambassador supports a variety of global configuration options in the `ambassador` module.

## The `ambassador` Module

If present, the `ambassador` module defines system-wide configuration. This module can be applied on any Kubernetes service (the `ambassador` service itself is a common choice). **You may very well not need this module.** The defaults in the `ambassador` module are:

```yaml
apiVersion: getambassador.io/v1
kind:  Module
metadata:
  name:  ambassador
# Put the id if you are using multiple ambassadors in the same cluster.
# For more information: https://www.getambassador.io/reference/running/#ambassador_id.
# ambassador_id: "<ambassador_id>"
<<<<<<< HEAD
config:
# admin_port is the port where Ambassador's Envoy will listen for
# low-level admin requests. You should almost never need to change
# this.
# admin_port: 8001

# default_label_domain and default_labels set a default domain and
# request labels to every request for use by rate limiting. For
# more on how to use these, see the Rate Limit reference.

# diag_port is the port where Ambassador will listen for requests
# to the diagnostic service.
# diag_port: 8877

# The diagnostic service (at /ambassador/v0/diag/) defaults on, but
# you can disable the api route. It will remain accessible on
# diag_port.
# diagnostics:
#   enabled: true

# Should we automatically add Linkerd `l5d-dst-override` headers?
# add_linkerd_headers: false

# Should we enable the gRPC-http11 bridge?
# enable_grpc_http11_bridge: false

# Should we enable the grpc-Web protocol?
# enable_grpc_web: false

# Should we enable http/1.0 protocol?
# enable_http10: false

# Should we do IPv4 DNS lookups when contacting services? Defaults to true,
# but can be overridden in a [`Mapping`](/reference/mappings).
# enable_ipv4: true

# Should we do IPv6 DNS lookups when contacting services? Defaults to false,
# but can be overridden in a [`Mapping`](/reference/mappings).
# enable_ipv6: false

# liveness probe defaults on, but you can disable the api route.
# It will remain accessible on diag_port.
# liveness_probe:
#   enabled: true

# run a custom lua script on every request. see below for more details.
# lua_scripts

# readiness probe defaults on, but you can disable the api route.
# It will remain accessible on diag_port.
# readiness_probe:
#   enabled: true

# By default Envoy sets server_name response header to 'envoy'
# Override it with this variable
# server_name: envoy

# If present, service_port will be the port Ambassador listens
# on for microservice access. If not present, Ambassador will
# use 8443 if TLS is configured, 8080 otherwise.
# service_port: 8080

# statsd configures Ambassador statistics. These values can be
# set in the Ambassador module or in an environment variable.
# For more information, see the [Statistics reference](/reference/statistics/#exposing-statistics-via-statsd)

# use_proxy_protocol controls whether Envoy will honor the PROXY
# protocol on incoming requests.
# use_proxy_proto: false

# envoy_log_type defines the type of log envoy will use , currently only support json or text
# envoy_log_type: text

# envoy_log_path defines the path of log envoy will use. By default this is standard output
# envoy_log_path: /dev/fd/1

# use_remote_address controls whether Envoy will trust the remote
# address of incoming connections or rely exclusively on the
# X-Forwarded_For header.
# use_remote_address: true

# xff_num_trusted_hops controls the how Envoy sets the trusted
# client IP address of a request. If you have a proxy in front
# of Ambassador, Envoy will set the trusted client IP to the
# address of that proxy. To preserve the orginal client IP address,
# setting x_num_trusted_hops: 1 will tell Envoy to use the client IP
# address in X-Forwarded-For. Please see the envoy documentation for
# more information: https://www.envoyproxy.io/docs/envoy/latest/configuration/http_conn_man/headers#x-forwarded-for
# xff_num_trusted_hops: 0

# Ambassador lets through only the HTTP requests with
# `X-FORWARDED-PROTO: https` header set, and redirects all the other
# requests to HTTPS if this field is set to true. Note that `use_remote_address`
# must be set to false for this feature to work as expected.
# x_forwarded_proto_redirect: false

# load_balancer sets the global load balancing type and policy that
# Ambassador will use for all mappings, unless overridden in a
# mapping. Defaults to round robin with Kubernetes.
# More information at the [load balancer reference](/reference/core/load-balancer)
# load_balancer:
#   policy: round_robin/least_request/ring_hash/maglev
#   ...

# circuit_breakers sets the global circuit breaking configuration that
# Ambassador will use for all mappings, unless overridden in a
# mapping.
# More information at the [circuit breaking reference](/reference/core/circuit-breaking)
# circuit_breakers:
#   max_connections: 2048
#   ...

# retry_policy lets you add resilience to your services in case of request failures by performing automatic retries.
# retry_policy:
#   retry_on: "5xx"
#   ...

# Set default CORS configuration for all mappings in the cluster. See
# CORS syntax at https://www.getambassador.io/reference/cors.html
# cors:
#   origins: http://foo.example,http://bar.example
#   methods: POST, GET, OPTIONS
#   ...
#   ...

# Set the default upstream-connection idle timeout. If not set (the default), upstream
# connections will never be closed due to idling.
# cluster_idle_timeout_ms: 30000

# Set which regular expression engine to use. See the "Regular Expressions" section below.
# regex_type: safe

# This field controls the RE2 “program size” which is a rough estimate of how complex a compiled regex is to evaluate.
# A regex that has a program size greater than the configured value will fail to compile.
# regex_max_size: 100
=======
spec:
  config:
  # admin_port is the port where Ambassador's Envoy will listen for
  # low-level admin requests. You should almost never need to change
  # this.
  # admin_port: 8001

  # default_label_domain and default_labels set a default domain and
  # request labels to every request for use by rate limiting. For
  # more on how to use these, see the Rate Limit reference.

  # diag_port is the port where Ambassador will listen for requests
  # to the diagnostic service.
  # diag_port: 8877

  # The diagnostic service (at /ambassador/v0/diag/) defaults on, but
  # you can disable the api route. It will remain accessible on
  # diag_port.
  # diagnostics:
  #   enabled: true

  # Should we automatically add Linkerd `l5d-dst-override` headers?
  # add_linkerd_headers: false

  # Should we enable the gRPC-http11 bridge?
  # enable_grpc_http11_bridge: false

  # Should we enable the grpc-Web protocol?
  # enable_grpc_web: false

  # Should we enable http/1.0 protocol?
  # enable_http10: false

  # Should we do IPv4 DNS lookups when contacting services? Defaults to true,
  # but can be overridden in a [`Mapping`](/reference/mappings).
  # enable_ipv4: true

  # Should we do IPv6 DNS lookups when contacting services? Defaults to false,
  # but can be overridden in a [`Mapping`](/reference/mappings).
  # enable_ipv6: false

  # liveness probe defaults on, but you can disable the api route.
  # It will remain accessible on diag_port.
  # liveness_probe:
  #   enabled: true

  # run a custom lua script on every request. see below for more details.
  # lua_scripts

  # readiness probe defaults on, but you can disable the api route.
  # It will remain accessible on diag_port.
  # readiness_probe:
  #   enabled: true

  # By default Envoy sets server_name response header to 'envoy'
  # Override it with this variable
  # server_name: envoy

  # If present, service_port will be the port Ambassador listens
  # on for microservice access. If not present, Ambassador will
  # use 8443 if TLS is configured, 8080 otherwise.
  # service_port: 8080

  # statsd configures Ambassador statistics. These values can be
  # set in the Ambassador module or in an environment variable.
  # For more information, see the [Statistics reference](/reference/statistics/#exposing-statistics-via-statsd)

  # use_proxy_protocol controls whether Envoy will honor the PROXY
  # protocol on incoming requests.
  # use_proxy_proto: false

  # envoy_log_type defines the type of log envoy will use , currently only support json or text
  # envoy_log_type: text

  # envoy_log_path defines the path of log envoy will use. By default this is standard output
  # envoy_log_path: /dev/fd/1

  # use_remote_address controls whether Envoy will trust the remote
  # address of incoming connections or rely exclusively on the
  # X-Forwarded_For header.
  # use_remote_address: true

  # xff_num_trusted_hops controls the how Envoy sets the trusted
  # client IP address of a request. If you have a proxy in front
  # of Ambassador, Envoy will set the trusted client IP to the
  # address of that proxy. To preserve the orginal client IP address,
  # setting x_num_trusted_hops: 1 will tell Envoy to use the client IP
  # address in X-Forwarded-For. Please see the envoy documentation for
  # more information: https://www.envoyproxy.io/docs/envoy/latest/configuration/http_conn_man/headers#x-forwarded-for
  # xff_num_trusted_hops: 0

  # Ambassador lets through only the HTTP requests with
  # `X-FORWARDED-PROTO: https` header set, and redirects all the other
  # requests to HTTPS if this field is set to true. Note that `use_remote_address`
  # must be set to false for this feature to work as expected.
  # x_forwarded_proto_redirect: false

  # load_balancer sets the global load balancing type and policy that
  # Ambassador will use for all mappings, unless overridden in a
  # mapping. Defaults to round robin with Kubernetes.
  # More information at the [load balancer reference](/reference/core/load-balancer)
  # load_balancer:
  #   policy: round_robin/least_request/ring_hash/maglev
  #   ...

  # circuit_breakers sets the global circuit breaking configuration that
  # Ambassador will use for all mappings, unless overridden in a
  # mapping.
  # More information at the [circuit breaking reference](/reference/core/circuit-breaking)
  # circuit_breakers:
  #   max_connections: 2048
  #   ...

  # retry_policy lets you add resilience to your services in case of request failures by performing automatic retries.
  # retry_policy:
  #   retry_on: "5xx"
  #   ...

  # Set default CORS configuration for all mappings in the cluster. See
  # CORS syntax at https://www.getambassador.io/reference/cors.html
  # cors:
  #   origins: http://foo.example,http://bar.example
  #   methods: POST, GET, OPTIONS
  #   ...
  #   ...

  # Set the default upstream-connection idle timeout. If not set (the default), upstream
  # connections will never be closed due to idling.
  # cluster_idle_timeout_ms: 30000

  # Set which regular expression engine to use. See the "Regular Expressions" section below.
  # regex_type: safe 
>>>>>>> 27a52014
```

### Overriding Default Ports

By default, Ambassador listens for HTTP or HTTPS traffic on ports 8080 or 8443 respectively. This value can be overridden by setting the `service_port` in the Ambassador `Module`:

```yaml
---
apiVersion: getambassador.io/v1
kind: Module
metadata:
  name: ambassador
spec:
  config:
    service_port: 4567
```

This will configure Ambassador to listen for traffic on port 4567 instead of 8080.

### Regular Expressions (`regex_type`)

If `regex_type` is unset (the default), or is set to any value other than `unsafe`, Ambassador will use the
[RE2](https://github.com/google/re2/wiki/Syntax) regular expression engine. This engine is designed to support
most regular expressions, but keep bounds on execution time. **RE2 is the recommended regular expression engine.**

If `regex_type` is set to `unsafe`, Ambassador will use the [modified ECMAScript](https://en.cppreference.com/w/cpp/regex/ecmascript)
regular expression engine. **This is not recommended** since the modified ECMAScript engine can consume unbounded 
CPU in some cases (mostly relating to backreferences and lookahead); it is provided for backward compatibility if
necessary.

### Lua Scripts (`lua_scripts`)

Ambassador supports the ability to inline Lua scripts that get run on every request. This is useful for simple use cases that mutate requests or responses, e.g., add a custom header. Here is a sample:

```yaml
---
apiVersion: getambassador.io/v1
kind: Module
metadata:
  name: ambassador
spec:
  config:
    lua_scripts: |
      function envoy_on_response(response_handle)
        response_handle:headers():add("Lua-Scripts-Enabled", "Processed")
      end
```

For more details on the Lua API, see the [Envoy Lua filter documentation](https://www.envoyproxy.io/docs/envoy/latest/configuration/http_filters/lua_filter).

Some caveats around the embedded scripts:

* They run in-process, so any bugs in your Lua script can break every request
* They're inlined in the Ambassador YAML, so you likely won't want to write complex logic in here
* They're run on every request/response to every URL

If you need more flexible and configurable options, Ambassador Pro supports a [pluggable Filter system](/reference/filter-reference).

### Linkerd Interoperability (`add_linkerd_headers`)

When using Linkerd, requests going to an upstream service need to include the `l5d-dst-override` header to ensure that Linkerd will route them correctly. Setting `add_linkerd_headers` does this automatically; see the [Mapping](/reference/mappings) documentation for more details.

### Upstream Idle Timeout (`cluster_idle_timeout_ms`)

If set, `cluster_idle_timeout_ms` specifies the timeout (in milliseconds) after which an idle connection upstream will closed. If no `cluster_idle_timeout_ms` is specified, upstream connections will never be closed due to idling.

### gRPC HTTP/1.1 bridge (`enable_grpc_http11_bridge`)

Ambassador supports bridging HTTP/1.1 clients to backend gRPC servers. When an HTTP/1.1 connection is opened and the request content type is `application/grpc`, Ambassador will buffer the response and translate into gRPC requests. For more details on the translation process, see the [Envoy gRPC HTTP/1.1 bridge documentation](https://www.envoyproxy.io/docs/envoy/latest/configuration/http_filters/grpc_http1_bridge_filter.html). This setting can be enabled by setting `enable_grpc_http11_bridge: true`.

### gRPC-Web (`enable_grpc_web`)

gRPC-Web is a protocol built on gRPC that extends the benefits of gRPC to the browser. The gRPC-Web specification requires a server-side proxy to translate between gRPC-Web requests and gRPC backend services. Ambassador can serve as the service-side proxy for gRPC-Web when `enable_grpc_web: true` is set.

### HTTP/1.0 support (`enable_http10`)

Enable/disable handling of incoming HTTP/1.0 and HTTP 0.9 requests.

### `enable_ivp4` and `enable_ipv6`

If both IPv4 and IPv6 are enabled, Ambassador will prefer IPv6. This can have strange effects if Ambassador receives
`AAAA` records from a DNS lookup, but the underlying network of the pod doesn't actually support IPv6 traffic. For this
reason, the default for 0.50.0 is IPv4 only.

A `Mapping` can override both `enable_ipv4` and `enable_ipv6`, but if either is not stated explicitly in a `Mapping`,
the values here are used. Most Ambassador installations will probably be able to avoid overridding these setting in `Mapping`s.

### Readiness and Liveness probes (`readiness_probe` and `liveness_probe`)

The default liveness and readiness probes map `/ambassador/v0/check_alive` and `ambassador/v0/check_ready` internally to check Envoy itself. If you'd like to, you can change these to route requests to some other service. For example, to have the readiness probe map to the tour application's health check, you could do

```yaml
readiness_probe:
  service: tour
  rewrite: /backend/health
```

The liveness and readiness probe both support `prefix`, `rewrite`, and `service`, with the same meanings as for [mappings](/reference/mappings). Additionally, the `enabled` boolean may be set to `false` (as in the commented-out examples above) to disable support for the probe entirely.

**Note well** that configuring the probes in the `ambassador` module only means that Ambassador will respond to the probes. You must still configure Kubernetes to perform the checks, as shown in the Datawire-provided YAML files.

### `use_remote_address`

In Ambassador 0.50 and later, the default value for `use_remote_address` to `true`. When set to `true`, Ambassador will append to the `X-Forwarded-For` header its IP address so upstream clients of Ambassador can get the full set of IP addresses that have propagated a request.  You may also need to set `externalTrafficPolicy: Local` on your `LoadBalancer` as well to propagate the original source IP address..  See the [Envoy documentation](https://www.envoyproxy.io/docs/envoy/latest/configuration/http_conn_man/headers.html) and the [Kubernetes documentation](https://kubernetes.io/docs/tasks/access-application-cluster/create-external-load-balancer/#preserving-the-client-source-ip) for more details.

**Note well** that if you need to use `X-Forwarded-Proto`, you **must** set `use_remote_address` to `false`.

### `use_proxy_proto`

Many load balancers can use the [PROXY protocol](https://www.haproxy.org/download/1.8/doc/proxy-protocol.txt) to convey information about the connection they are proxying. In order to support this in Ambassador, you'll need to set `use_proxy_protocol` to `true`; this is not the default since the PROXY protocol is not compatible with HTTP.

### `xff_num_trusted_hops`

The value of `xff_num_trusted_hops` indicates the number of trusted proxies in front of Ambassador. The default setting is 0 which tells Envoy to use the immediate downstream connection's IP address as the trusted client address. The trusted client address is used to populate the `remote_address` field used for rate limiting and can affect which IP address Envoy will set as `X-Envoy-External-Address`.

`xff_num_trusted_hops` behavior is determined by the value of `use_remote_address` (which defaults to `true` in Ambassador).

- If `use_remote_address` is `false` and `xff_num_trusted_hops` is set to a value N that is greater than zero, the trusted client address is the (N+1)th address from the right end of XFF. (If the XFF contains fewer than N+1 addresses, Envoy falls back to using the immediate downstream connection’s source address as trusted client address.)

- If `use_remote_address` is `true` and `xff_num_trusted_hops` is set to a value N that is greater than zero, the trusted client address is the Nth address from the right end of XFF. (If the XFF contains fewer than N addresses, Envoy falls back to using the immediate downstream connection’s source address as trusted client address.)

Refer to [Envoy's documentation](https://www.envoyproxy.io/docs/envoy/latest/configuration/http_conn_man/headers#x-forwarded-for) for some detailed examples on this interaction.

**NOTE:** This value is not dynamically configurable in Envoy. A restart is required  changing the value of `xff_num_trusted_hops` for Envoy to respect the change.<|MERGE_RESOLUTION|>--- conflicted
+++ resolved
@@ -14,143 +14,6 @@
 # Put the id if you are using multiple ambassadors in the same cluster.
 # For more information: https://www.getambassador.io/reference/running/#ambassador_id.
 # ambassador_id: "<ambassador_id>"
-<<<<<<< HEAD
-config:
-# admin_port is the port where Ambassador's Envoy will listen for
-# low-level admin requests. You should almost never need to change
-# this.
-# admin_port: 8001
-
-# default_label_domain and default_labels set a default domain and
-# request labels to every request for use by rate limiting. For
-# more on how to use these, see the Rate Limit reference.
-
-# diag_port is the port where Ambassador will listen for requests
-# to the diagnostic service.
-# diag_port: 8877
-
-# The diagnostic service (at /ambassador/v0/diag/) defaults on, but
-# you can disable the api route. It will remain accessible on
-# diag_port.
-# diagnostics:
-#   enabled: true
-
-# Should we automatically add Linkerd `l5d-dst-override` headers?
-# add_linkerd_headers: false
-
-# Should we enable the gRPC-http11 bridge?
-# enable_grpc_http11_bridge: false
-
-# Should we enable the grpc-Web protocol?
-# enable_grpc_web: false
-
-# Should we enable http/1.0 protocol?
-# enable_http10: false
-
-# Should we do IPv4 DNS lookups when contacting services? Defaults to true,
-# but can be overridden in a [`Mapping`](/reference/mappings).
-# enable_ipv4: true
-
-# Should we do IPv6 DNS lookups when contacting services? Defaults to false,
-# but can be overridden in a [`Mapping`](/reference/mappings).
-# enable_ipv6: false
-
-# liveness probe defaults on, but you can disable the api route.
-# It will remain accessible on diag_port.
-# liveness_probe:
-#   enabled: true
-
-# run a custom lua script on every request. see below for more details.
-# lua_scripts
-
-# readiness probe defaults on, but you can disable the api route.
-# It will remain accessible on diag_port.
-# readiness_probe:
-#   enabled: true
-
-# By default Envoy sets server_name response header to 'envoy'
-# Override it with this variable
-# server_name: envoy
-
-# If present, service_port will be the port Ambassador listens
-# on for microservice access. If not present, Ambassador will
-# use 8443 if TLS is configured, 8080 otherwise.
-# service_port: 8080
-
-# statsd configures Ambassador statistics. These values can be
-# set in the Ambassador module or in an environment variable.
-# For more information, see the [Statistics reference](/reference/statistics/#exposing-statistics-via-statsd)
-
-# use_proxy_protocol controls whether Envoy will honor the PROXY
-# protocol on incoming requests.
-# use_proxy_proto: false
-
-# envoy_log_type defines the type of log envoy will use , currently only support json or text
-# envoy_log_type: text
-
-# envoy_log_path defines the path of log envoy will use. By default this is standard output
-# envoy_log_path: /dev/fd/1
-
-# use_remote_address controls whether Envoy will trust the remote
-# address of incoming connections or rely exclusively on the
-# X-Forwarded_For header.
-# use_remote_address: true
-
-# xff_num_trusted_hops controls the how Envoy sets the trusted
-# client IP address of a request. If you have a proxy in front
-# of Ambassador, Envoy will set the trusted client IP to the
-# address of that proxy. To preserve the orginal client IP address,
-# setting x_num_trusted_hops: 1 will tell Envoy to use the client IP
-# address in X-Forwarded-For. Please see the envoy documentation for
-# more information: https://www.envoyproxy.io/docs/envoy/latest/configuration/http_conn_man/headers#x-forwarded-for
-# xff_num_trusted_hops: 0
-
-# Ambassador lets through only the HTTP requests with
-# `X-FORWARDED-PROTO: https` header set, and redirects all the other
-# requests to HTTPS if this field is set to true. Note that `use_remote_address`
-# must be set to false for this feature to work as expected.
-# x_forwarded_proto_redirect: false
-
-# load_balancer sets the global load balancing type and policy that
-# Ambassador will use for all mappings, unless overridden in a
-# mapping. Defaults to round robin with Kubernetes.
-# More information at the [load balancer reference](/reference/core/load-balancer)
-# load_balancer:
-#   policy: round_robin/least_request/ring_hash/maglev
-#   ...
-
-# circuit_breakers sets the global circuit breaking configuration that
-# Ambassador will use for all mappings, unless overridden in a
-# mapping.
-# More information at the [circuit breaking reference](/reference/core/circuit-breaking)
-# circuit_breakers:
-#   max_connections: 2048
-#   ...
-
-# retry_policy lets you add resilience to your services in case of request failures by performing automatic retries.
-# retry_policy:
-#   retry_on: "5xx"
-#   ...
-
-# Set default CORS configuration for all mappings in the cluster. See
-# CORS syntax at https://www.getambassador.io/reference/cors.html
-# cors:
-#   origins: http://foo.example,http://bar.example
-#   methods: POST, GET, OPTIONS
-#   ...
-#   ...
-
-# Set the default upstream-connection idle timeout. If not set (the default), upstream
-# connections will never be closed due to idling.
-# cluster_idle_timeout_ms: 30000
-
-# Set which regular expression engine to use. See the "Regular Expressions" section below.
-# regex_type: safe
-
-# This field controls the RE2 “program size” which is a rough estimate of how complex a compiled regex is to evaluate.
-# A regex that has a program size greater than the configured value will fail to compile.
-# regex_max_size: 100
-=======
 spec:
   config:
   # admin_port is the port where Ambassador's Envoy will listen for
@@ -283,7 +146,10 @@
 
   # Set which regular expression engine to use. See the "Regular Expressions" section below.
   # regex_type: safe 
->>>>>>> 27a52014
+
+  # This field controls the RE2 “program size” which is a rough estimate of how complex a compiled regex is to
+  # evaluate.  A regex that has a program size greater than the configured value will fail to compile.
+  # regex_max_size: 200
 ```
 
 ### Overriding Default Ports
