# Ambassador as an Ingress Controller

An `Ingress` resource is a popular way to expose Kubernetes services to the Internet. In order to use `Ingress` resources, you need to install an [ingress controller](https://kubernetes.io/docs/concepts/services-networking/ingress-controllers/). The Ambassador Edge Stack can function as a fully-fledged Ingress controller, making it easy to work with other `Ingress`-oriented tools within the Kubernetes ecosystem.

## When and How to Use the `Ingress` Resource

If you're new to the Ambassador Edge Stack and to Kubernetes, we'd recommend you start with our [quickstart](../../../user-guide/getting-started/), instead of using `Ingress`. If you're a power user and need to integrate with other software that leverages the `Ingress` resource, read on. The `Ingress` specification is very basic, and, as such, does not support many of the features of the Ambassador Edge Stack, so you'll be using both `Ingress` resources and `Mapping` resources to manage your Kubernetes services.

### What is Required to Use the `Ingress` Resource?

- You will need RBAC permissions to create `Ingress` resources.

- The Ambassador Edge Stack will need RBAC permissions to get, list, watch, and update `Ingress` resources.

  You can see this in the [`aes-crds.yaml`](../../../yaml/aes-crds.yaml)
  file, but this is the critical rule to add to the Ambassador Edge Stack's `Role` or `ClusterRole`:

      - apiGroups: [ "extensions" ]
        resources: [ "ingresses" ]
        verbs: ["get", "list", "watch"]
      - apiGroups: [ "extensions" ]
        resources: [ "ingresses/status" ]
        verbs: ["update"]

- You must create your `Ingress` resource with the correct `ingress.class`.

  The Ambassador Edge Stack will automatically read Ingress resources with the annotation
  `kubernetes.io/ingress.class: ambassador`.

- You may need to set your `Ingress` resources' `ambassador-id`.

  If you're not using the `default` ID, you'll need to add the `getambassador.io/ambassador-id`
  annotation to your `Ingress`. See the examples below.

- You must create a `Service` resource with the correct `app.kubernetes.io/component` label.

  The Ambassador Edge Stack will automatically load balance Ingress resources using the endpoint exposed 
  from the Service with the annotation `app.kubernetes.io/component: ambassador-service`.
  
  ```yaml
      kind: Service
      apiVersion: v1
      metadata:
        name: ingress-ambassador
        labels:
          app.kubernetes.io/component: ambassador-service
      spec:
        externalTrafficPolicy: Local
        type: LoadBalancer
        selector:
          service: ambassador
        ports:
          - name: http
            port: 80
            targetPort: http
          - name: https
            port: 443
            targetPort: https
            ```

<<<<<<< HEAD
### When Should I Use `Ingress` Instead of Annotations or CRDs?
=======
### When Should I Use an `Ingress` Instead of Annotations or CRDs?
>>>>>>> cd88d236

As of 0.80.0, Datawire recommends that the Ambassador Edge Stack be configured with CRDs. The `Ingress` resource is available to users who need it for integration with other ecosystem tools, or who feel that it more closely matches their workflows -- however, it is important to  recognize that the `Ingress` resource is rather more limited than the Ambassador Edge Stack `Mapping` is (for example, the `Ingress` spec has no support for rewriting or for TLS origination). **When in doubt, use CRDs.**

## Ambassador `Ingress` Support

The Ambassador Edge Stack supports basic core functionality of the  `Ingress` resource, as
defined by the [`Ingress`](https://kubernetes.io/docs/concepts/services-networking/ingress/)
resource itself:

1. Basic routing, including the `route` specification and the default backend
  functionality, is supported.
    - It's particularly easy to use a minimal `Ingress` to the Ambassador Edge Stack diagnostic UI
2. [TLS termination](/user-guide/tls-termination) is supported.
    - you can use multiple `Ingress` resources for SNI
3. Using the `Ingress` resource in concert with the Ambassador Edge Stack CRDs or annotations is supported.
    - this includes the Ambassador Edge Stack annotations on the `Ingress` resource itself

The Ambassador Edge Stack does **not** extend the basic `Ingress` specification except as follows:

- The `getambassador.io/ambassador-id` annotation allows you to set the Ambassador Edge Stack ID for
  the `Ingress` itself; and

- The `getambassador.io/config` annotation can be provided on the `Ingress` resource, just
  as on a `Service`.

Note that if you need to set `getambassador.io/ambassador-id` on the `Ingress`, you will also need to set `ambassador-id` on resources within the annotation.

### `Ingress` Routes and `Mapping`s

The Ambassador Edge Stack actually creates `Mapping` objects from the `Ingress` route rules. These `Mapping` objects interact with `Mapping`s defined in CRDs **exactly** as they would if the `Ingress`route rules had been specified with CRDs originally.

For example, this `Ingress` resource

```yaml
---
apiVersion: networking.k8s.io/v1beta1
kind: Ingress
metadata:
  annotations:
    kubernetes.io/ingress.class: ambassador
  name: test-ingress
spec:
  rules:
  - http:
      paths:
      - path: /foo/
        backend:
          serviceName: service1
          servicePort: 80
```

is **exactly equivalent** to a `Mapping` CRD of 

```yaml
---
apiVersion: getambassador.io/v2
kind: Mapping
metadata:
  name: test-ingress-0-0
spec:
  prefix: /foo/
  service: service1:80
```

This means that the following YAML:

```yaml
---
apiVersion: networking.k8s.io/v1beta1
kind: Ingress
metadata:
  annotations:
    kubernetes.io/ingress.class: ambassador
  name: test-ingress
spec:
  rules:
  - http:
      paths:
      - path: /foo/
        backend:
          serviceName: service1
          servicePort: 80
---
apiVersion: getambassador.io/v2
kind: Mapping
metadata:
  name: my-mapping
spec:
  prefix: /foo/
  service: service2
```

will set up the Ambassador Edge Stack to do canary routing where 50% of the traffic will go to `service1` and 50% will go to `service2`.

### The Minimal `Ingress`

An `Ingress` resource must provide at least some routes or a [default backend](https://kubernetes.io/docs/concepts/services-networking/ingress/#default-backend). The default backend provides for a simple way to direct all traffic to some upstream service:

```yaml
apiVersion: networking.k8s.io/v1beta1
kind: Ingress
metadata:
  annotations:
    kubernetes.io/ingress.class: ambassador
  name: test-ingress
spec:
  backend:
    serviceName: exampleservice
    servicePort: 8080
```

This is equivalent to

```yaml
---
apiVersion: getambassador.io/v2
kind: Mapping
metadata:
  name: test-ingress
spec:
  prefix: /
  service: exampleservice:8080
```

### Name based virtual hosting with an Ambassador Edge Stack ID

```yaml
---
apiVersion: networking.k8s.io/v1beta1
kind: Ingress
metadata:
  annotations:
    kubernetes.io/ingress.class: ambassador
    getambassador.io/ambassador-id: externalid
  name: name-virtual-host-ingress
spec:
  rules:
  - host: foo.bar.com
    http:
      paths:
      - backend:
          serviceName: service1
          servicePort: 80
   - host: bar.foo.com
     http:
       paths:
       - backend:
           serviceName: service2
           servicePort: 80
```

This is equivalent to

```yaml
---
apiVersion: getambassador.io/v2
kind: Mapping
metadata:
  name: host-foo-mapping
spec:
  ambassador_id: externalid
  prefix: /
  host: foo.bar.com
  service: service1
---
apiVersion: getambassador.io/v2
kind: Mapping
metadata:
  name: host-bar-mapping
spec:
  ambassador_id: externalid
  prefix: /
  host: bar.foo.com
  service: service2
```

and will result in all requests to `foo.bar.com` going to `service1`, and requests to `bar.foo.com` going to `service2`.

Read more from Kubernetes [here](https://kubernetes.io/docs/concepts/services-networking/ingress/#name-based-virtual-hosting).

### TLS Termination

```yaml
apiVersion: networking.k8s.io/v1beta1
kind: Ingress
metadata:
  annotations:
    kubernetes.io/ingress.class: ambassador
  name: tls-example-ingress
spec:
  tls:
  - hosts:
    - sslexample.foo.com
    secretName: testsecret-tls
  rules:
    - host: sslexample.foo.com
      http:
        paths:
        - path: /
          backend:
            serviceName: service1
            servicePort: 80
```

This is equivalent to

```yaml
---
apiVersion: getambassador.io/v2
kind: TLSContext
metadata:
  name: sslexample-termination-context
spec:
  hosts:
  - sslexample.foo.com
  secretName: testsecret-tls
---
apiVersion: getambassador.io/v2
kind: Mapping
metadata:
  name: sslexample-mapping
spec:
  host: sslexample.foo.com
  prefix: /
  service: service1
```

Note that this shows TLS termination, not origination: the `Ingress` spec does not support origination. Read about Kubernetes TLS termination [here](https://kubernetes.io/docs/concepts/services-networking/ingress/#tls).<|MERGE_RESOLUTION|>--- conflicted
+++ resolved
@@ -58,11 +58,7 @@
             targetPort: https
             ```
 
-<<<<<<< HEAD
-### When Should I Use `Ingress` Instead of Annotations or CRDs?
-=======
 ### When Should I Use an `Ingress` Instead of Annotations or CRDs?
->>>>>>> cd88d236
 
 As of 0.80.0, Datawire recommends that the Ambassador Edge Stack be configured with CRDs. The `Ingress` resource is available to users who need it for integration with other ecosystem tools, or who feel that it more closely matches their workflows -- however, it is important to  recognize that the `Ingress` resource is rather more limited than the Ambassador Edge Stack `Mapping` is (for example, the `Ingress` spec has no support for rewriting or for TLS origination). **When in doubt, use CRDs.**
 
