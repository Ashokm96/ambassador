--- conflicted
+++ resolved
@@ -28,8 +28,4 @@
   service: quote
 ```
 
-<<<<<<< HEAD
-will add the protocol, client IP, and a static header to returning a response to the client.
-=======
-will add the protocol, client IP, and a static header to the response returned to the client.
->>>>>>> 7def5fab
+will add the protocol, client IP, and a static header to the response returned to the client.