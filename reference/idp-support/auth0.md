--- conflicted
+++ resolved
@@ -16,15 +16,9 @@
   
 4. In your newly created application, click on the Settings tab, add the Domain and Callback URLs for your service and ensure the "Token Endpoint Authentication Method" is set to `Post`. The default YAML installation of Ambassador Edge Stack uses `/.ambassador/oauth2/redirection-endpoint` for the URL, so the values should be the domain name that points to Ambassador, e.g., `example.com/.ambassador/oauth2/redirection-endpoint` and `example.com`.
 
-<<<<<<< HEAD
-=======
-  ![](/doc-images/Auth0_none.png)
+  ![](../../../doc-images/Auth0_none.png)
   
   Click Advanced Settings > Grant Types and check "Authorization Code"
->>>>>>> 0bf90da7
-
-
-  ![](../../../doc-images/Auth0_none.png)
 
 ## Configure Filter and FilterPolicy
 
