--- conflicted
+++ resolved
@@ -19,7 +19,6 @@
 // Version holds the version of the code. This is intended to be overridden at build time.
 var Version = "(unknown version)"
 
-<<<<<<< HEAD
 type wattFlags struct {
 	kubernetesNamespace  string
 	initialSources       []string
@@ -27,29 +26,11 @@
 	initialLabelSelector string
 	watchHooks           []string
 	notifyReceivers      []string
-	port                 int
+	listenNetwork        string
+	listenAddress        string
+	legacyListenPort     int
 	interval             time.Duration
 	showVersion          bool
-=======
-var kubernetesNamespace string
-var initialSources = make([]string, 0)
-var initialFieldSelector string
-var initialLabelSelector string
-var watchHooks = make([]string, 0)
-var notifyReceivers = make([]string, 0)
-var listenNetwork string
-var listenAddress string
-var legacyListenPort int
-var interval time.Duration
-var showVersion bool
-
-var rootCmd = &cobra.Command{
-	Use:              "watt",
-	Short:            "watt",
-	Long:             "watt - watch all the things",
-	PersistentPreRun: func(cmd *cobra.Command, args []string) {},
-	Run:              runWatt,
->>>>>>> 51874dd2
 }
 
 func Main() {
@@ -69,11 +50,15 @@
 	rootCmd.Flags().StringSliceVarP(&flags.watchHooks, "watch", "w", []string{}, "configure watch hook(s)")
 	rootCmd.Flags().StringSliceVar(&flags.notifyReceivers, "notify", []string{},
 		"invoke the program with the given arguments as a receiver")
-<<<<<<< HEAD
-	rootCmd.Flags().IntVarP(&flags.port, "port", "p", 7000, "configure the snapshot server port")
 	rootCmd.Flags().DurationVarP(&flags.interval, "interval", "i", 250*time.Millisecond,
 		"configure the rate limit interval")
 	rootCmd.Flags().BoolVarP(&flags.showVersion, "version", "", false, "display version information")
+
+	rootCmd.Flags().StringVar(&flags.listenNetwork, "listen-network", "tcp", "network for the snapshot server to listen on")
+	rootCmd.Flags().StringVar(&flags.listenAddress, "listen-address", ":7000", "address (on --listen-network) for the snapshot server to listen on")
+
+	rootCmd.Flags().IntVarP(&flags.legacyListenPort, "port", "p", 0, "configure the snapshot server port")
+	rootCmd.Flags().MarkHidden("port")
 
 	ctx := context.Background()
 
@@ -89,18 +74,6 @@
 		os.Exit(2)
 		return nil
 	})
-=======
-	rootCmd.Flags().DurationVarP(&interval, "interval", "i", 250*time.Millisecond,
-		"configure the rate limit interval")
-	rootCmd.Flags().BoolVarP(&showVersion, "version", "", false, "display version information")
-
-	rootCmd.Flags().StringVar(&listenNetwork, "listen-network", "tcp", "network for the snapshot server to listen on")
-	rootCmd.Flags().StringVar(&listenAddress, "listen-address", ":7000", "address (on --listen-network) for the snapshot server to listen on")
-
-	rootCmd.Flags().IntVarP(&legacyListenPort, "port", "p", 0, "configure the snapshot server port")
-	rootCmd.Flags().MarkHidden("port")
-}
->>>>>>> 51874dd2
 
 	if err := rootCmd.Execute(); err != nil {
 		dlog.GetLogger(ctx).Errorln(err)
@@ -114,18 +87,12 @@
 		return nil
 	}
 
-<<<<<<< HEAD
+	if flags.legacyListenPort != 0 {
+		flags.listenAddress = fmt.Sprintf(":%v", flags.legacyListenPort)
+	}
+
 	if len(flags.initialSources) == 0 {
 		return errors.New("no initial sources configured")
-=======
-	if legacyListenPort != 0 {
-		listenAddress = fmt.Sprintf(":%v", legacyListenPort)
-	}
-
-	if len(initialSources) == 0 {
-		log.Println("no initial sources configured")
-		return 1
->>>>>>> 51874dd2
 	}
 
 	// XXX: we don't need to create this here anymore
@@ -148,17 +115,12 @@
 	// kubernetes watch manager.
 	aggregatorToKubewatchmanCh := make(chan []KubernetesWatchSpec, 100)
 
-<<<<<<< HEAD
-	invoker := NewInvoker(flags.port, flags.notifyReceivers)
-	limiter := limiter.NewComposite(limiter.NewUnlimited(), limiter.NewInterval(flags.interval), flags.interval)
-=======
-	apiServerAuthority := listenAddress
+	apiServerAuthority := flags.listenAddress
 	if strings.HasPrefix(apiServerAuthority, ":") {
 		apiServerAuthority = "localhost" + apiServerAuthority
 	}
-	invoker := NewInvoker(apiServerAuthority, notifyReceivers)
-	limiter := limiter.NewComposite(limiter.NewUnlimited(), limiter.NewInterval(interval), interval)
->>>>>>> 51874dd2
+	invoker := NewInvoker(apiServerAuthority, flags.notifyReceivers)
+	limiter := limiter.NewComposite(limiter.NewUnlimited(), limiter.NewInterval(flags.interval), flags.interval)
 	aggregator := NewAggregator(invoker.Snapshots, aggregatorToKubewatchmanCh, aggregatorToConsulwatchmanCh,
 		flags.initialSources, ExecWatchHook(flags.watchHooks), limiter)
 
@@ -183,14 +145,9 @@
 	}
 
 	apiServer := &apiServer{
-<<<<<<< HEAD
-		port:    flags.port,
-		invoker: invoker,
-=======
-		listenNetwork: listenNetwork,
-		listenAddress: listenAddress,
+		listenNetwork: flags.listenNetwork,
+		listenAddress: flags.listenAddress,
 		invoker:       invoker,
->>>>>>> 51874dd2
 	}
 
 	s := supervisor.WithContext(ctx)
