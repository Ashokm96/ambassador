--- conflicted
+++ resolved
@@ -384,8 +384,6 @@
         name: "Store pod logs"
         path: /tmp/pod-logs
         destination: pod-logs
-<<<<<<< HEAD
-=======
   amb-skip-if-bad-chart-version:
     steps:
     - run:
@@ -397,7 +395,6 @@
             echo "Chart version ${thisversion} doesn't match tag << pipeline.git.tag >>; aborting"
             exit 1
           fi
->>>>>>> c809cc8a
   website-setup:
     steps:
     - install-node:
