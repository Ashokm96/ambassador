--- conflicted
+++ resolved
@@ -249,14 +249,14 @@
     return od
 
 
-<<<<<<< HEAD
 @v2filter.when("ir.lua_scripts")
 def v2filter_lua(irfilter: IRFilter):
     return {
         'name': 'envoy.lua',
         'config': irfilter.config_dict(),
     }
-=======
+
+
 class V2TCPListener(dict):
     def __init__(self, config: 'V2Config', group: IRTCPMappingGroup) -> None:
         super().__init__()
@@ -341,7 +341,6 @@
 
         # OK, once that's done, stick this into our filter chains.
         self['filter_chains'].append(chain_entry)
->>>>>>> 54176a90
 
 
 class V2Listener(dict):
