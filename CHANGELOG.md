--- conflicted
+++ resolved
@@ -75,11 +75,8 @@
 - Feature: The Ambassador Module configuration now supports `cluster_request_timeout_ms` to set a default request `timeout_ms` for Mappings. This allows an operator to update the default request timeout (currently 3000ms) without needing to update every Mapping.
 - Feature: The Ambassador Module configuration now supports `suppress_envoy_headers` to prevent Ambassador from setting additional headers on requests and responses. These headers are typically used for diagnostic purposes and are safe to omit when they are not desired.
 - Feature: All Kubernetes services managed by Ambassador are automatically instrumented with discovery annotations.
-<<<<<<< HEAD
 - Feature: [`headers_with_underscores_action`](https://www.envoyproxy.io/docs/envoy/latest/api-v2/api/v2/core/protocol.proto#enum-core-httpprotocoloptions-headerswithunderscoresaction) is now configurable in the Ambassador `Module`.
-=======
 - Feature: The Ambassador Module configuration now supports `strip_matching_host_port` to control whether the port should be removed from the host/Authority header before any processing by request filters / routing. This behavior only applies if the port matches the associated Envoy listener port.
->>>>>>> 1cec46c5
 
 ### Ambassador Edge Stack only
 
