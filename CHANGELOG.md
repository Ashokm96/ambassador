--- conflicted
+++ resolved
@@ -3,11 +3,10 @@
 This file documents all notable changes to Ambassador Helm Chart. The release
 numbering uses [semantic versioning](http://semver.org).
 
-<<<<<<< HEAD
 ## v6.2.0
 
 - Add option to not create DevPortal routes
-=======
+
 ## v6.1.5
 
 - Upgrade Ambassador to version 1.2.2.
@@ -15,7 +14,6 @@
 ## v6.1.4
 
 - Upgrade from Ambassador 1.2.0 to 1.2.1.
->>>>>>> 4f663120
 
 ## v6.1.3
 
