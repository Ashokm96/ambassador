# Changelog

## BREAKING NEWS

### AMBASSADOR EDGE STACK 1.0.0

Ambassador Edge Stack 1.0.0 is a comprehensive, self-service solution for exposing,
securing, and managing the boundary between end users and your Kubernetes services.
The core of Ambassador Edge Stack is the open-source Ambassador API Gateway, built on
the Envoy proxy.

Ambassador Edge Stack provides all the capabilities of the Ambassador API Gateway,
as well as additional capabilities including:

- The Edge Policy Console, a graphical UI to visualize and manage all of your edge policies;
- Security features such as automatic TLS setup via ACME integration, OAuth/OpenID Connect
  integration, rate limiting, and fine-grained access control; and
- Developer onboarding assistance, including an API catalog, Swagger/OpenAPI documentation
  support, and a fully customizable developer portal.

Note: Ambassador Edge Stack replaces Ambassador Pro and can be installed over existing
instances of Ambassador Pro and Ambassador API Gateway. The Ambassador Edge Stack is free
for all users, and includes all the functionality of the Ambassador API Gateway in addition
to the additional capabilities mentioned above. Due to popular demand, we’re offering a free
tier of our core features as part of the Ambassador Edge Stack, designed for startups.

### UPCOMING CHANGES

#### Ingress resources and Namespaces

In a future version of Ambassador, *no sooner than Ambassador 1.8.0*, TLS secrets
in `Ingress` resources will not be able to use `.namespace` suffixes to cross namespaces.

#### gRPC names

*In version 1.10*, Ambassador will change the version of the gRPC service name used to
communicate with `AuthService`s and `RateLimitService`s:

| Resource           | Current service name                       | Upcoming service name                         |
| :----------------- | :----------------------------------------- | :-------------------------------------------- |
| `AuthService`      | `envoy.service.auth.v2alpha.Authorization` | `envoy.service.auth.v2.Authorization`         |
| `RateLimitService` | `pb.lyft.ratelimit.RateLimitService`       | `envoy.service.ratelimit.v2.RateLimitService` |

- In v1.9.0 of Ambassador, there will be settings to control which name is
  used; with the default being the current name; it will be opt-in to the new names.
- In v1.10.0 of Ambassador after that, the
  default values of those settings will change; making them opt-out from the new names.
- In some future version of Ambassador after that, *no sooner than Ambassador 1.11.0*, the
  settings will go away, and Ambassador will always use the new names.

Note that Ambassador Edge Stack `External` Filters already unconditionally use the newer
`envoy.service.auth.v2.Authorization` name.

## RELEASE NOTES

## Next Release

### Ambasssador API Gateway + Ambassador Edge Stack

- Internal: Knative serving tests were bumped from version 0.11.0 to version 0.18.0
- Upgrade Alpine 3.10→3.12, GNU libc 2.30→2.32, and Python 3.7→3.8
- Feature: The `TracingService` Zipkin config now supports setting `collector_hostname` to tell Envoy which host header to set when sending spans to the collector.
- Bugfix: Update Python requirements to address CVE-2020-25659
<<<<<<< HEAD
- Bugfix: The gRPC communication between edgectl CLI and its daemon is no longer affected by HTTP_PROXY settings.
- Feature: Ambassador now supports custom case overrides for response headers.
=======
- Feature: Ambassador now supports custom header case overrides.
- Feature: The `RateLimitService` and `AuthService` configs now support switching between gRPC service names (see `gRPC names` above) with `protocol_version` setting that can be set to `v2` or `v2alpha`.
>>>>>>> 252759b8

## [1.8.1] October 16, 2020
[1.8.1]: https://github.com/datawire/ambassador/compare/v1.8.0...v1.8.1

### Ambasssador API Gateway + Ambassador Edge Stack

- Bugfix: Ambassador no longer fails to configure Envoy listeners when a TracingService or LogService has a service name whose underlying cluster name has over 40 charcters.
- Bugfix: The Ambassador diagnostics page no longer returns HTTP 500 when a TracingService or LogService has a service name whose underlying cluster name has over 40 characters.

## [1.8.0] October 08, 2020
[1.8.0]: https://github.com/datawire/ambassador/compare/v1.7.4...v1.8.0

### Ambasssador API Gateway + Ambassador Edge Stack

- Feature: HTTP IP Allow/Deny ranges are supported.
- Bugfix: Ambassador's health checks don't claim that Envoy has failed when reconfiguration taking a long time (thanks, [Fabrice](https://github.com/jfrabaute), for contributions here!).
- Bugfix: The `edgectl connect` command now works properly when using zsh on a Linux platform.
- Bugfix: The container no longer exits "successfully" when the Deployment specifies an invalid `command`.

### Ambassador Edge Stack Only

- Feature: `RateLimit` CRDs now support setting a response body, configurable with the `errorResponse` setting.
- Bugfix: `External` `Filter` can now properly proxy the body to the configured `auth_service`
- BugFix: The RBAC for AES now grants permission to "patch" `Events.v1.core` (previously it granted "create" but not "patch")

## [1.7.4] October 06, 2020
[1.7.4]: https://github.com/datawire/ambassador/compare/v1.7.3...v1.7.4

### Ambasssador API Gateway + Ambassador Edge Stack

- Bugfix: Several regressions in the 1.7.x series are resolved by removing the ability to set `insecure.action` on a per-`Host`-resource basis, which was an ability added in 1.7.0.  This reverts to the pre-1.7.0 behavior of having one `Host`'s insecure action "win" and be used for all `Host`s.
- Bugfix: Ambassador will no longer generate invalid Envoy configuration with duplicate clusters in certain scenarios when `AMBASSADOR_FAST_RECONFIGURE=true`.
- Enhancement: When `AMBASSADOR_FAST_RECONFIGURE=true` is set, Ambassador now logs information about memory usage.

## [1.7.3] September 29, 2020
[1.7.3]: https://github.com/datawire/ambassador/compare/v1.7.2...v1.7.3

### Ambasssador API Gateway + Ambassador Edge Stack

- Incorporate the Envoy 1.15.1 security update.
- Bugfix: A regression introduced in 1.7.2 when `AMBASSADOR_FAST_RECONFIGURE=true` has been fixed where Host resources `tls.ca_secret` didn't work correctly.
- Bugfix: `TLSContext` resources and `spec.tls` in `Host` resources now correctly handle namespaces with `.` in them.
- Bugfix: Fix `spec.requestPolicy.insecure.action` for `Host` resources with a `*` wildcard in the hostname.
- Bugfix: Reduce lock contention while generating diagnostics.

## [1.7.2] September 16, 2020
[1.7.2]: https://github.com/datawire/ambassador/compare/v1.7.1...v1.7.2

### Ambasssador API Gateway + Ambassador Edge Stack

- Bugfix: A regression introduced in 1.7.0 with the various `Host` resource `spec.requestPolicy.insecure.action` behaviors, including handling of X-Forwarded-Proto, has been fixed.
- Bugfix: Host resources no longer perform secret namespacing when the `AMBASSADOR_FAST_RECONFIGURE` flag is enabled.

## [1.7.1] September 08, 2020
[1.7.1]: https://github.com/datawire/ambassador/compare/v1.7.0...v1.7.1

### Ambasssador API Gateway + Ambassador Edge Stack

- Bugfix: Support `envoy_validation_timeout` in the Ambassador Module to set the timeout for validating new Envoy configurations

### Ambassador Edge Stack only

- Bugfix: `consul_connect_integration` is now built correctly.
- Bugfix: The developer portal again supports requests for API documentation

## [1.7.0] August 27, 2020
[1.7.0]: https://github.com/datawire/ambassador/compare/v1.6.2...v1.7.0

### Ambassador API Gateway + Ambassador Edge Stack

- Feature: Upgrade from Envoy 1.14.4 to 1.15.0.
- Bugfix: Correctly handle a `Host` object with incompatible manually-specified `TLSContext`
- Feature: The Ambassador control-plane now publishes Prometheus metrics alongside the existing Envoy data-plane metrics under the `/metrics` endpoint on port 8877.
- Default-off early access: Experimental changes to allow Ambassador to more quickly process configuration changes (especially with larger configurations) have been added. The `AMBASSADOR_FAST_RECONFIGURE` env var must be set to enable this. `AMBASSADOR_FAST_VALIDATION` should also be set for maximum benefit.

### Ambassador API Gateway only

- Bugfix: Fixes regression in 1.5.1 that caused it to not correctly know its own version number, leading to notifications about an available upgrade despite being on the most recent version.
- Bugfix: Fixed insecure route action behavior. Host security policies no longer affect other Hosts.

### Ambassador Edge Stack only

- Feature: DevPortal can now discover openapi documentation from `Mapping`s that set `host` and `headers`
- Feature: `edgectl install` will automatically enable Service Preview with a Preview URL on the Host resource it creates.
- Feature: Service Preview will inject an `x-service-preview-path` header in filtered requests with the original request prefix to allow for context propagation.
- Feature: Service Preview can intercept gRPC requests using the `--grpc` flag on the `edgectl intercept add` command and the `getambassador.io/inject-traffic-agent-grpc: "true"` annotation when using automatic Traffic-Agent injection.
- Feature: The `TracingService` Zipkin config now supports setting `collector_endpoint_version` to tell Envoy to use Zipkin v2.
- Feature: You can now inject request and/or response headers from a `RateLimit`.
- Bugfix: Don't crash during startup if Redis is down.
- Bugfix: Service Preview correctly uses the Host default `Path` value for the `spec.previewUrl.type` field.
- Bugfix: The `JWT`, `OAuth2`, and other Filters are now better about reusing connections for outgoing HTTP requests.
- Bugfix: Fixed a potential deadlock in the HTTP cache used for fetching JWKS and such for `Filters`.
- Bugfix: Internal Ambassador data is no longer exposed to the `/.ambassador-internal/` endpoints used by the DevPortal.
- Bugfix: Problems with license key limits will no longer trigger spurious HTTP 429 errors.  Using the `RateLimit` resource beyond 5rps without any form of license key will still trigger 429 responses, but now with a `X-Ambassador-Message` header indicating that's what happned.
- Bugfix: When multiple `RateLimit`s overlap, it is supposed to enforce the strictest limit; but the strictness comparison didn't correctly handle comparing limits with different units.

## [1.6.2] July 30, 2020
[1.6.2]: https://github.com/datawire/ambassador/compare/v1.6.1...v1.6.2

### Ambassador API Gateway + Ambassador Edge Stack

- Bugfix: The (new in 1.6.0) `Host.spec.tls` and `Host.spec.tlsContext` fields now work when `AMBASSADOR_FAST_VALIDATION=fast` is not set.
- Bugfix: Setting `use_websocket: true` on a `Mapping` now only affects routes generated from that `Mapping`, instead of affecting all routes on that port.
- Feature: It is now possible to "upgrade" to non-HTTP protocols other than WebSocket; the new `allow_upgrade` is a generalization of `use_websocket`.

### Ambassador Edge Stack only

- Bugfix: The `Host.spec.requestPolicy.insecure.additionalPort` field works again.
- Bugfix: The `Host.spec.ambassadorId` is once again handled in addition to `.ambassador_id`; allowing hosts written by older versions AES prior to 1.6.0 to continue working.
- Bugfix: Fix a redirect loop that could occur when using using multiple `protectedOrigins` in a `Host`.

## [1.6.1] July 23, 2020
[1.6.1]: https://github.com/datawire/ambassador/compare/v1.6.0...v1.6.1

### Ambassador API Gateway + Ambassador Edge Stack

- Bugfix: Mapping with `https` scheme for service are correctly parsed.
- Bugfix: Mapping with both a scheme and a hostname of `localhost` is now handled correctly.
- Bugfix: ConsulResolver now works again for Mappings outside of Ambassador's namespace.

## [1.6.0] July 21, 2020
[1.6.0]: https://github.com/datawire/ambassador/compare/v1.5.5...v1.6.0

### Ambassador API Gateway + Ambassador Edge Stack

- Incorporate the Envoy 1.14.4 security update.
- API CHANGE: Turning off the Diagnostics UI via the Ambassador Module now disables access to the UI from both inside and outside the Ambassador Pod.
- API CHANGE: Default changes updating `Mapping` status from default-on to default-off; see below.
- Feature: Add support for circuit breakers in TCP mapping (thanks, [Pierre Fersing](https://github.com/PierreF)!)
- Feature: Ambassador CRDs now include schema. This enables validation by `kubectl apply`.
- Feature: Advanced TLS configuration can be specified in `Host` resource via `tlsContext` and `tls` fields.
- Feature: Implement sampling percentage in tracing service.
- Performance improvement: Diagnostics are generated on demand rather than on every reconfig.
- Performance improvement: Experimental fast validation of the contents of Ambassador resources has been added. The `AMBASSADOR_FAST_VALIDATION` env var must be set to enable this.
- Internal: Configuration endpoints used internally by Ambassador are no longer accessible from outside the Ambassador Pod.
- Bugfix: `envoy_log_format` can now be set with `envoy_log_type: json`.
- Docs: Fixed OAuth2 documentation spelling errors (thanks, [Travis Byrum](https://github.com/travisbyrum)!)

As previously announced, the default value of `AMBASSADOR_UPDATE_MAPPING_STATUS`
has now changed from `true` to `false`; Ambassador will no longer attempt to
update the `Status` of a `Mapping` unless you explicitly set
`AMBASSADOR_UPDATE_MAPPING_STATUS=true` in the environment.  If you do not have
tooling that relies on `Mapping` status updates, we do not recommend setting
`AMBASSADOR_UPDATE_MAPPING_STATUS`.

*In Ambassador 1.7*, TLS secrets in `Ingress` resources will not be able to use
`.namespace` suffixes to cross namespaces.

### Ambassador Edge Stack only

- Feature: The Edge Policy Console's Debugging page now has a "Log Out" button to terminate all EPC sessions.
- Feature: `X-Content-Type-Options: nosniff` to response headers are now set for the Edge Policy Console, to prevent MIME confusion attacks.
- Feature: The `OAuth2` Filter now has a `allowMalformedAccessToken` setting to enable use with IDPs that generate access tokens that are not compliant with RFC 6750.
- Bugfix: All JWT Filter errors are now formatted per the specified `errorResponse`.
- Feature: Options for making Redis connection pooling configurable.
- Bugfix: User is now directed to the correct URL after clicking in Microsoft Office.
- Feature: The Console's Dashboard page has speedometer gauges to visualize Rate Limited and Authenticated traffic.

## [1.5.5] June 30, 2020
[1.5.5]: https://github.com/datawire/ambassador/compare/v1.5.4...v1.5.5

### Ambassador API Gateway + Ambassador Edge Stack

- Incorporate the Envoy 1.14.3 security update.

## [1.5.4] June 23, 2020
[1.5.4]: https://github.com/datawire/ambassador/compare/v1.5.3...v1.5.4

### Ambassador API Gateway + Ambassador Edge Stack

- Bugfix: Allow disabling `Mapping`-status updates (RECOMMENDED: see below)
- Bugfix: Logging has been made _much_ quieter; the default Envoy log level has been turned down from "warning" to "error"
- Ambassador now logs timing information about reconfigures

We recommend that users set `AMBASSADOR_UPDATE_MAPPING_STATUS=false`
in the environment to tell Ambassador not to update `Mapping` statuses
unless you have some script that relies on `Mapping` status updates.
The default value of `AMBASSADOR_UPDATE_MAPPING_STATUS` will change to
`false` in Ambassador 1.6.

## [1.5.3] June 16, 2020
[1.5.3]: https://github.com/datawire/ambassador/compare/v1.5.2...v1.5.3

### Ambassador API Gateway + Ambassador Edge Stack

- Bugfix: Restore Envoy listener drain time to its pre-Ambassador 1.3.0 default of 10 minutes.

### Ambassador Edge Stack only

- Bugfix: Allow deletion of ProjectControllers.
- Bugfix: Fix regression introduced in 1.4.2 where the `OAuth2` AuthorizationCode filter no longer works when behind another gateway that rewrites the request hostname.  The behavior here is now controllable via the `internalOrigin` sub-field.

### Ambassador API Gateway + Ambassador Edge Stack

- Bugfix: Read Knative ingress generation from the correct place in the Kubernetes object

## [1.5.2] June 10, 2020
[1.5.2]: https://github.com/datawire/ambassador/compare/v1.5.1...v1.5.2

### Ambassador API Gateway + Ambassador Edge Stack

- Incorporate the [Envoy 1.14.2](https://www.envoyproxy.io/docs/envoy/v1.14.2/intro/version_history#june-8-2020) security update.
- Upgrade the base Docker images used by several tests (thanks, [Daniel Sutton](https://github.com/ducksecops)!).

### Ambassador Edge Stack only

- Feature: (BETA) Added an in-cluster micro CI/CD system to enable building, staging, and publishing of GitHub projects from source.  This has been included in previous versions as an alpha, but disabled by default. It is now in BETA.
- Bugfix: The `DEVPORTAL_CONTENT_URL` environment variable now properly handles `file:///` URLs to refer to volume-mounted content.
- Bugfix: `acmeProvider.authority: none` is no longer case sensitive
- Bugfix: `edgectl connect` works again on Ubuntu and other Linux setups with old versions of nss-mdns (older than version 0.11)
- Bugfix: `edgectl` works again on Windows
- Bugfix: The Edge Policy Console now correctly creates FilterPolicy resources

## [1.5.1] June 5, 2020
[1.5.1]: https://github.com/datawire/ambassador/compare/v1.5.0...v1.5.1

### Ambassador API Gateway + Ambassador Edge Stack

- Bugfix: Logging has been made _much_ quieter
- Bugfix: A service that somehow has no hostname should no longer cause an exception

## [1.5.0] May 28, 2020
[1.5.0]: https://github.com/datawire/ambassador/compare/v1.4.3...v1.5.0

### Ambassador API Gateway + Ambassador Edge Stack

- Switched from quay.io back to DockerHub as our primary publication point. **If you are using your own Kubernetes manifests, you will have to update them!** Datawire's Helm charts and published YAML have already been updated.

- Feature: switch to Envoy 1.14.1
- Feature: Allow defaults for `add_request_header`, `remove_request_header`, `add_response_header`, and `remove_response_header`
- Feature: Inform Knative of the route to the Ambassador service if available (thanks, [Noah Fontes](https://github.com/impl)!)
- Feature: Support the path and timeout options of the Knative ingress path rules (thanks, [Noah Fontes](https://github.com/impl)!)
- Feature: Allow preserving `X-Request-ID` on requests from external clients (thanks, [Prakhar Joshi](https://github.com/prakharjoshi)!)
- Feature: Mappings now support query parameters (thanks, [Phil Peble](https://github.com/ppeble)!)
- Feature: Allow setting the Envoy shared-memory base ID (thanks, [Phil Peble](https://github.com/ppeble)!)
- Feature: Additional security configurations not set on default YAMLs
- Feature: Let Ambassador configure `regex_rewrite` for advanced forwarding
- Bugfix: Only update Knative ingress CRDs when the generation changes (thanks, [Noah Fontes](https://github.com/impl)!)
- Bugfix: Now behaves properly when `AMBASSADOR_SINGLE_NAMESPACE` is set to an empty string; rather than getting in to a weird in-between state
- Bugfix: The websocket library used by the test suite has been upgraded to incorporate security fixes (thanks, [Andrew Allbright](https://github.com/aallbrig)!)
- Bugfix: Fixed evaluation of label selectors causing the wrong IP to be put in to Ingress resource statuses
- Bugfix: The `watt` (port 8002) and `ambex` (port 8003) components now bind to localhost instead of 0.0.0.0, so they are no longer erroneously available from outside the Pod

### Ambassador Edge Stack only

- Feature: `edgectl upgrade` allows upgrading API Gateway installations to AES
- Feature: `edgectl intercept` can generate preview-urls for Host resources that enabled the feature
- Feature: `edgectl install` will now automatically install the Service Preview components (ambassador-injector, telepresence-proxy) and scoped RBAC
- Feature: Rate-limited 429 responses now include the `Retry-After` header
- Feature: The `JWT` Filter now makes `hasKey` and `doNotSet` functions available to header field templates; in order to facilitate only conditionally setting a header field.
- Feature: The `OAuth2` Filter now has an `expirationSafetyMargin` setting that will cause an access token to be treated as expired sooner, in order to have a safety margin of time to send it to the upstream Resource Server that grants insufficient leeway.
- Feature: The `JWT` Filter now has `leewayFor{ExpiresAt,IssuedAt,NotBefore}` settings for configuring leeway when validating the timestamps of a token.
- Feature: The environment variables `REDIS{,_PERSECOND}_{USERNAME,PASSWORD,TLS_ENABLED,TLS_INSECURE}` may now be used to further configure how the Ambassador Edge Stack communicates with Redis.
- Bugfix: Don't start the dev portal running if `POLL_EVERY_SECS` is 0
- Bugfix: Now no longer needs cluster-wide RBAC when running with `AMBASSADOR_SINGLE_NAMESPACE`.
- Bugfix: The `OAuth2` Filter now validates the reported-to-Client scope of an Access Token even if a separate `accessTokenJWTFilter` is configured.
- Bugfix: The `OAuth2` Filter now sends the user back to the identity provider to upgrade the scope if they request an endpoint that requires broader scope than initially requested; instead of erroring.
- Bugfix: The `OAuth2` Filter will no longer send RFC 7235 challenges back to the user agent if it would not accept RFC 7235 credentials (previously it only avoided sending HTTP 401 challenges, but still sent 400 or 403 challenges).
- Bugfix: The `amb-sidecar` (port 8500) component now binds to localhost instead of 0.0.0.0, so it is no longer erroneously available from outside the Pod

## [1.4.3] May 14, 2020
[1.4.3]: https://github.com/datawire/ambassador/compare/v1.4.2...v1.4.3

### Ambassador Edge Stack Only

- Bugfix: Don't generate spurious 403s in logs when using Edge Policy Console.

## [1.4.2] April 22, 2020
[1.4.2]: https://github.com/datawire/ambassador/compare/v1.4.1...v1.4.2

### Ambassador Edge Stack Only

- Bugfix: The Traffic Agent binds to port 9900 by default. That port can be configured in the Agent's Pod spec.
   - For more about using the Traffic Agent, see the [Service Preview documentation](https://www.getambassador.io/docs/latest/topics/using/edgectl/#configuring-service-preview).
- Bugfix: The `OAuth2` Filter redirection-endpoint now handles various XSRF errors more consistently (the way we meant it to in 1.2.1)
- Bugfix: The `OAuth2` Filter now supports multiple authentication domains that share the same credentials.
   - For more about using multiple domains, see the [OAuth2 `Filter` documentation](https://www.getambassador.io/docs/1.4/topics/using/filters/oauth2/).
- Bugfix: The ACME client now obeys `AMBASSADOR_ID`

## [1.4.1] April 15, 2020
[1.4.1]: https://github.com/datawire/ambassador/compare/v1.4.0...v1.4.1

### Ambassador Edge Stack Only

- Internal: `edgectl install` uses Helm under the hood

## [1.4.0] April 8, 2020
[1.4.0]: https://github.com/datawire/ambassador/compare/v1.3.2...v1.4.0

### Ambassador API Gateway + Ambassador Edge Stack

- Feature: Support Ingress Path types improvements from networking.k8s.io/v1beta1 on Kubernetes 1.18+
- Feature: Support Ingress hostname wildcards
- Feature: Support for the IngressClass Resource, added to networking.k8s.io/v1beta1 on Kubernetes 1.18+
   - For more about new Ingress support, see the [Ingress Controller documentation](https://getambassador.io/docs/1.4/topics/running/ingress-controller).
- Feature: `Mapping`s support the `cluster_tag` attribute to control the name of the generated Envoy cluster (thanks, [Stefan Sedich](https://github.com/stefansedich)!)
   - See the [Advanced Mapping Configuration documentation](https://getambassador.io/docs/1.4/topics/using/mappings) for more.
- Feature: Support Envoy's ability to force response headers to canonical HTTP case (thanks, [Puneet Loya](https://github.com/puneetloya)!)
   - See the [Ambassador Module documentation](https://getambassador.io/docs/1.4/topics/running/ambassador) for more.
- Bugfix: Correctly ignore Kubernetes services with no metadata (thanks, [Fabrice](https://github.com/jfrabaute)!)

### Ambassador Edge Stack Only

- Feature: `edgectl install` output has clearer formatting
- Feature: `edgectl install` offers help when installation does not succeed
- Feature: `edgectl install` uploads installer and AES logs to a private area upon failure so Datawire support can help
- Bugfix: The "Filters" tab in the webui no longer renders the value of OAuth client secrets that are stored in Kubernetes secrets.
- Bugfix: The ACME client of of one Ambassador install will no longer interfere with the ACME client of another Ambassador install in the same namespace with a different AMBASSADOR_ID.
- Bugfix: `edgectl intercept` supports matching headers values against regular expressions once more
- Bugfix: `edgectl install` correctly handles more local and cluster environments
   - For more about `edgectl` improvements, see the [Service Preview and Edge Control documentation](https://getambassador.io/docs/1.4/topics/using/edgectl).

## [1.3.2] April 1, 2020
[1.3.2]: https://github.com/datawire/ambassador/compare/v1.3.1...v1.3.2

### Ambassador Edge Stack

- Bugfix: `edgectl install` correctly installs on Amazon EKS and other clusters that provide load balancers with fixed DNS names
- Bugfix: `edgectl install` when using Helm once again works as documented
- Bugfix: `edgectl install` console logs are improved and neatened
- Bugfix: `edgectl install --verbose` output is improved
- Bugfix: `edgectl install` automatically opens documentation pages for some errors
- Bugfix: `edgectl install` help text is improved

## [1.3.1] March 24, 2020
[1.3.1]: https://github.com/datawire/ambassador/compare/v1.3.0...v1.3.1

### Ambassador Edge Stack

- Bugfix: `edgectl install` will not install on top of a running Ambassador
- Bugfix: `edgectl install` can detect and report if `kubectl` is missing
- Bugfix: `edgectl install` can detect and report if it cannot talk to a Kubernetes cluster
- Bugfix: When using the `Authorization Code` grant type for `OAuth2`, expired tokens are correctly handled so that the user will be prompted to renew
- Bugfix: When using the `Password` grant type for `OAuth2`, authentication sessions are properly associated with each user
- Bugfix: When using the `Password` grant type for `OAuth2`, you can set up multiple `Filter`s to allow requesting different scopes for different endpoints

## [1.3.0] March 17, 2020
[1.3.0]: https://github.com/datawire/ambassador/compare/v1.2.2...v1.3.0

### Ambassador Edge Stack

- Feature: Support username and password as headers for OAuth2 authentication (`grantType: Password`)
- Feature: `edgectl install` provides better feedback for clusters that are unreachable from the public Internet
- Feature: `edgectl install` supports KIND clusters (thanks, [@factorypreset](https://github.com/factorypreset)!)
- Feature: `edgectl intercept` supports HTTPS
- Feature: Ambassador Edge Stack Docker image is ~150MB smaller
- Feature: The Edge Policy Console can be fully disabled with the `diagnostics.enable` element in the `ambassador` Module
- Feature: `aes-plugin-runner` now allows passing in `docker run` flags after the main argument list.
- Bugfix: Ambassador Edge Stack doesn't crash if the Developer Portal content URL is not accessible
- Bugfix: `edgectl connect` does a better job handling clusters with many services
- Bugfix: The `Plugin` Filter now correctly sets `request.TLS` to nil/non-nil based on if the original request was encrypted or not.
- Change: There is no longer a separate traffic-proxy image; that functionality is now part of the main AES image. Set `command: ["traffic-manager"]` to use it.

## [1.2.2] March 4, 2020
[1.2.2]: https://github.com/datawire/ambassador/compare/v1.2.0...v1.2.2

### Ambassador API Gateway + Ambassador Edge Stack

- Bugfix: re-support PROXY protocol when terminating TLS ([#2348])
- Bugfix: Incorporate the Envoy 1.12.3 security update
- Internal: Fix an error in Edge Stack update checks

### Ambassador Edge Stack only

- Bugfix: The `aes-plugin-runner` binary for GNU/Linux is now statically linked (instead of being linked against musl libc), so it should now work on either musl libc or GNU libc systems
- Bugfix: The `OAuth2` Filter redirection-endpoint now handles various XSRF errors more consistently
- Change: The `OAuth2` Filter redirection-endpoint now handles XSRF errors by redirecting back to the identity provider

(1.2.1 is superseded by 1.2.2.)

[#2348]: https://github.com/datawire/ambassador/issues/2348

## [1.2.0] February 24, 2020
[1.2.0]: https://github.com/datawire/ambassador/compare/v1.1.1...v1.2.0

### Ambassador API Gateway + Ambassador Edge Stack

- Feature: add idle_timeout_ms support for common HTTP listener (thanks, Jordan Neufeld!) ([#2155])
- Feature: allow override of bind addresses, including for IPv6! (thanks to [Josue Diaz](https://github.com/josuesdiaz)!) ([#2293])
- Bugfix: Support Istio mTLS secrets natively (thanks, [Phil Peble](https://github.com/ppeble)!) ([#1475])
- Bugfix: TLS custom secret with period in name doesn't work (thanks, [Phil Peble](https://github.com/ppeble)!) ([#1255])
- Bugfix: Honor ingress.class when running with Knative
- Internal: Fix CRD-versioning issue in CI tests (thanks, [Ricky Taylor](https://github.com/ricky26)!)
- Bugfix: Stop using deprecated Envoy configuration elements
- Bugfix: Resume building a debuggable Envoy binary

### Ambassador Edge Stack only

- Change: The `ambassador` service now uses the default `externalTrafficPolicy` of `Cluster` rather than explicitly setting it to`Local`. This is a safer setting for GKE where the `Local` policy can cause outages when ambassador is updated. See https://stackoverflow.com/questions/60121956/are-hitless-rolling-updates-possible-on-gke-with-externaltrafficpolicy-local for details.
- Feature: `edgectl install` provides a much cleaner, quicker experience when installing Ambassador Edge Stack
- Feature: Ambassador Edge Stack supports the Ambassador operator for automated management and upgrade
- Feature: `ifRequestHeader` can now have `valueRegex` instead of `value`
- Feature: The `OAuth2` Filter now has `useSessionCookies` option to have cookies expire when the browser closes, rather than at a fixed duration
- Feature: `ifRequestHeader` now has `negate: bool` to invert the match
- Bugfix: The RBAC for `Ingress` now supports the `networking.k8s.io` `apiGroup`
- Bugfix: Quiet Dev Portal debug logs
- Bugfix: The Edge Policy Console is much less chatty when logged out
- Change: The intercept agent is now incorporated into the `aes` image
- Change: The `OAuth2` Filter no longer sets cookies when `insteadOfRedirect` triggers
- Change: The `OAuth2` Filter more frequently adjusts the cookies

[#1475]: https://github.com/datawire/ambassador/issues/1475
[#1255]: https://github.com/datawire/ambassador/issues/1255
[#2155]: https://github.com/datawire/ambassador/issues/2155
[#2293]: https://github.com/datawire/ambassador/issues/2293

## [1.1.1] February 12, 2020
[1.1.1]: https://github.com/datawire/ambassador/compare/v1.1.0...v1.1.1

### Ambassador API Gateway + Ambassador Edge Stack

- Bugfix: Load explicitly referenced secrets in another namespace, even when `AMBASSADOR_SINGLE_NAMESPACE` (thanks, [Thibault Cohen](https://github.com/titilambert)!) ([#2202])
- Bugfix: Fix Host support for choosing cleartext or TLS ([#2279])
- Bugfix: Fix intermittent error when rendering `/ambassador/v0/diag/`
- Internal: Various CLI tooling improvements

[#2202]: https://github.com/datawire/ambassador/issues/2202
[#2279]: https://github.com/datawire/ambassador/pull/2279

### Ambassador Edge Stack only

- Feature: The Policy Console can now set the log level to "trace" (in addition to "info" or "debug")
- Bugfix: Don't have the Policy Console poll for snapshots when logged out
- Bugfix: Do a better job of noticing when the license key changes
- Bugfix: `aes-plugin-runner --version` now works properly
- Bugfix: Only serve the custom CONGRATULATIONS! 404 page on `/`
- Change: The `OAuth2` Filter `stateTTL` setting is now ignored; the lifetime of state-tokens is now managed automatically

## [1.1.0] January 28, 2020
[1.1.0]: https://github.com/datawire/ambassador/compare/v1.0.0...v1.1.0

(Note that Ambassador 1.1.0 is identical to Ambassador 1.1.0-rc.0, from January 24, 2020.
 Also, we're now using "-rc.N" rather than just "-rcN", for better compliance with
 [SemVer](https://www.semver.org/).

### Ambassador API Gateway + Ambassador Edge Stack

- Feature: support resources with the same name but in different namespaces ([#2226], [#2198])
- Feature: support DNS overrides in `edgectl`
- Bugfix: Reduce log noise about "kubestatus" updates
- Bugfix: manage the diagnostics snapshot cache more aggressively to reduce memory footprint
- Bugfix: re-enable Docker demo mode (and improve the test to make sure we don't break it again!) ([#2227])
- Bugfix: correct potential issue with building edgectl on Windows
- Internal: fix an error with an undefined Python type in the TLS test (thanks, [Christian Clauss](https://github.com/cclauss)!)

### Ambassador Edge Stack only

- Feature: make the `External` filter type fully compatible with the `AuthService` type
- Docs: add instructions for what to do after downloading `edgectl`
- Bugfix: make it much faster to apply the Edge Stack License
- Bugfix: make sure the ACME terms-of-service link is always shown
- Bugfix: make the Edge Policy Console more performant

[#2198]: https://github.com/datawire/ambassador/issues/2198
[#2226]: https://github.com/datawire/ambassador/issues/2226
[#2227]: https://github.com/datawire/ambassador/issues/2227

## [1.0.0] January 15, 2020
[1.0.0]: https://github.com/datawire/ambassador/compare/v0.86.1...v1.0.0

### Caution!

All of Ambassador's CRDs have been switched to `apiVersion: getambassador.io/v2`, and
**your resources will be upgraded when you apply the new CRDs**. We recommend that you
follow the [migration instructions](https://getambassador.io/early-access/user-guide/upgrade-to-edge-stack/) and check your installation's
behavior before upgrading your CRDs.

## Ambassador API Gateway + Ambassador Edge Stack

### Breaking changes

- When a resource specifies a service or secret name without a corresponding namespace, Ambassador will now
  look for the service or secret in the namespace of the resource that mentioned it. In the past, Ambassador
  would look in the namespace in which Ambassador was running.

### Features

- The Host CR provides an easy way to tell Ambassador about domains it should expect to handle, and
  how it should handle secure and insecure requests for those domains
- Redirection from HTTP to HTTPS defaults to ON when termination contexts are present
- Mapping and Host CRs, as well as Ingress resources, get Status updates to provide better feedback
- Improve performance of processing events from Kubernetes
- Automatic HTTPS should work with any ACME clients doing the http-01 challenge

### Bugfixes

- CORS now happens before rate limiting
- The reconfiguration engine is better protected from exceptions
- Don’t try to check for upgrades on every UI snapshot update
- Reduced reconfiguration churn
- Don't force SNI routes to be lower-priority than non-SNI routes
- Knative mappings fallback to the Ambassador namespace if no namespace is specified
- Fix `ambassador_id` handling for Knative resources
- Treat `ambassadorId` as a synonym for `ambassador_id` (`ambassadorId` is the Protobuf 3 canonical form of `ambassador_id`)

## Ambassador Edge Stack

Ambassador Edge Stack incorporates the functionality of the old Ambassador Pro product.

- Authentication and ratelimiting are now available under a free community license
- Given a Host CR, Ambassador can manage TLS certificates using ACME (or you can manage them by hand)
- There is now an `edgectl` program that you can use for interacting with Ambassador from the command line
- There is a web user-interface for Ambassador
- BREAKING CHANGE: `APP_LOG_LEVEL` is now `AES_LOG_LEVEL`

## [1.0.0-rc6] January 15, 2020
[1.0.0-rc6]: https://github.com/datawire/ambassador/compare/v1.0.0-rc4...v1.0.0-rc6

 - AES: Bugfix: Fix ACME client with multiple replicas
 - AES: Bugfix: Fix ACME client race conditions with the API server and WATT
 - AES: Bugfix: Don't crash in the ACME client if Redis is unavailable

## [1.0.0-rc4] January 13, 2020
[1.0.0-rc4]: https://github.com/datawire/ambassador/compare/v1.0.0-rc1...v1.0.0-rc4

- Change: Less verbose yet more useful Ambassador pod logs
- Bugfix: Various bugfixes for listeners and route rejection
- Bugfix: Don't append the service namespace for `localhost`
- AES: Bugfix: Fix rendering mapping labels YAML in the webui
- AES: Bugfix: Organize help output from `edgectl` so it is easier to read
- AES: Bugfix: Various bugfixes around ACME support with manually-configured TLSContexts
- AES: Change: Don't disable scout or enable extra-verbose logging when migrating from OSS
- AES: BREAKING CHANGE: `APP_LOG_LEVEL` is now `AES_LOG_LEVEL`

## [1.0.0-rc1] January 11, 2020
[1.0.0-rc1]: https://github.com/datawire/ambassador/compare/v1.0.0-rc0...v1.0.0-rc1

- Internal: Improvements to release machinery
- Internal: Fix the dev shell
- Internal: Adjust KAT tests to work with the Edge Stack

## [1.0.0-rc0] January 10, 2020
[1.0.0-rc0]: https://github.com/datawire/ambassador/compare/v1.0.0-ea13...v1.0.0-rc0

- BREAKING CHANGE: Rename Host CR status field `reason` to `errorReason`
- Feature: Host CRs now default `.spec.hostname` to `.metadata.name`
- Feature: Host CRs now have a `requestPolicy` field to control redirecting from cleartext to TLS
- Feature: Redirecting from cleartext to TLS no longer interferes with ACME http-01 challenges
- Feature: Improved `edgectl` help and informational messages
- Bugfix: Host CR status is now a sub-resource
- Bugfix: Have diagd snapshot JSON not include "serialization" keys (which could potentially leak secrets)
- Bugfix: Fix `ambassador_id` handling for Knative resources
- Bugfix: Use the correct namespace for resources found via annotations
- Bugfix: Treat `ambassadorId` as a synonym for `ambassador_id` (`ambassadorId` is the Protobuf 3 canonical form of `ambassador_id`)
- Internal: Allow passing a `DOCKER_NETWORK` variable to the build-system

## [1.0.0-ea13] January 09, 2020
[1.0.0-ea13]: https://github.com/datawire/ambassador/compare/v1.0.0-ea12...v1.0.0-ea13

- Bugfix: Knative mappings populate and fallback to the Ambassador namespace if unspecified
- Internal: Knative tests for versions 0.7.1 and 0.8.0 were removed
- Internal: Knative tests for version 0.11.0 were added
- Internal: Improved performance with Edge Stack using /ambassador/v0/diag/ with an optional `patch_client` query param to send a partial representation in JSON Patch format, reducing the memory and network traffic for large deployments
- Internal: Silencing warnings from `which` in docs preflight-check

## [1.0.0-ea12] January 08, 2020
[1.0.0-ea12]: https://github.com/datawire/ambassador/compare/v1.0.0-ea9...v1.0.0-ea12

- BREAKING CHANGE: When a resource specifies a service or secret name without a corresponding namespace, Ambassador uses the namespace of the resource. In the past, Ambassador would use its own namespace.
- Bugfix: Add the appropriate label so Ingress works with Edge Stack
- Bugfix: Remove superfluous imagePullSecret
- Bugfix: Fix various admin UI quirks, especially in Firefox
  - Bogus warnings about duplicate resources
  - Drag-and-drop reordering of rate limit configuration
  - Missing icons
- Internal: Drop duplicated resources earlier in the processing chain
- Internal: Streamline code generation from protobufs
- Internal: Automated broken-link checks in the documentation

## [1.0.0-ea9] December 23, 2019
[1.0.0-ea9]: https://github.com/datawire/ambassador/compare/v1.0.0-ea7...v1.0.0-ea9

- Bugfix: Use proper executable name for Windows edgectl
- Bugfix: Don't force SNI routes to be lower-priority than non-SNI routes
- Bugfix: Prevent the self-signed fallback context from conflicting with a manual context

## [1.0.0-ea7] December 19, 2019
[1.0.0-ea7]: https://github.com/datawire/ambassador/compare/v1.0.0-ea6...v1.0.0-ea7

- Bugfix: UI buttons can hide themselves
- Bugfix: Developer Portal API acquisition
- Bugfix: Developer Portal internal routing
- Internal: Better JS console usage
- Internal: Rationalize usage reporting for Edge Stack

## [1.0.0-ea6] December 18, 2019
[1.0.0-ea6]: https://github.com/datawire/ambassador/compare/v1.0.0-ea5...v1.0.0-ea6

- Feature: Improve performance of processing events from Kubernetes
- Feature: Automatic HTTPS should work with any ACME clients doing the http-01 challenge
- Internal: General improvements to test infrastructure
- Internal: Improved the release process

`ambassador-internal-access-control` `Filter` and `FilterPolicy` are now
created internally. Remove them from your cluster if upgrading from a
previous version.

## [1.0.0-ea5] December 17, 2019
[1.0.0-ea5]: https://github.com/datawire/ambassador/compare/v1.0.0-ea3...v1.0.0-ea5

- Internal: Improved the reliability of CI
- Internal: Improved the release process

## [1.0.0-ea3] December 16, 2019
[1.0.0-ea3]: https://github.com/datawire/ambassador/compare/v1.0.0-ea1...v1.0.0-ea3

- Feature: initial edgectl support for Windows!
- UX: be explicit that seeing the license applied can take a few minutes
- Bugfix: don’t try to check for upgrades on every UI snapshot update
- Bugfix: don’t activate the fallback TLSContext if its secret is not available
- Bugfix: first cut at reducing reconfiguration churn

## [1.0.0-ea1] December 10, 2019
[1.0.0-ea1]: https://github.com/datawire/ambassador/compare/v0.85.0...v1.0.0-ea1

### Caution!

All of Ambassador's CRDs have been switched to `apiVersion: getambassador.io/v2`, and
**your resources will be upgraded when you apply the new CRDs**. We recommend that you
follow the [migration instructions](https://getambassador.io/early-access/user-guide/upgrade-to-edge-stack/) and check your installation's
behavior before upgrading your CRDs.

### Features

- Authentication and ratelimiting are now available under a free community license
- The Host CRD provides an easy way to tell Ambassador about domains it should expect to handle
- Given a Host CRD, Ambassador can manage TLS certificates using ACME (or you can manage them by hand)
- Redirection from HTTP to HTTPS defaults to ON when termination contexts are present
- Mapping and Host CRDs, as well as Ingress resources, get Status updates to provide better feedback

### Bugfixes

- CVE-2019–18801, CVE-2019–18802, and CVE-2019–18836 are fixed by including Envoy 1.12.2
- CORS now happens before rate limiting
- The reconfiguration engine is better protected from exceptions

## [0.86.1] December 10, 2019
[0.86.1]: https://github.com/datawire/ambassador/compare/v0.84.1...v0.86.1

- Envoy updated to 1.12.2 for security fixes
- Envoy TCP keepalives are now supported (thanks, [Bartek Kowalczyk](https://github.com/KowalczykBartek)!)
- Envoy remote access logs are now supported
- Correctly handle upgrades when the `LogService` CRD is not present

(Ambassador 0.86.0 was superseded by Ambassador 0.86.1.)

## [0.85.0] October 22, 2019
[0.85.0]: https://github.com/datawire/ambassador/compare/v0.84.1...v0.85.0

### Features

- Support configuring the Envoy access log format (thanks to [John Esmet](https://github.com/esmet)!)

## [0.84.1] October 20, 2019
[0.84.1]: https://github.com/datawire/ambassador/compare/v0.84.0...v0.84.1

### Major changes:
- Bugfix: Fix /ambassador permissions to allow running as non-root - Thanks @dmayle (https://github.com/dmayle) for reporting the bug.

## [0.84.0] October 18, 2019
[0.84.0]: https://github.com/datawire/ambassador/compare/v0.83.0...v0.84.0

### Features:

- Support setting window_bits for the GZip filter (thanks to [Florent Delannoy](https://github.com/Pluies)!)
- Correctly support tuning the regex_max_size, and bump its default to 200 (thanks to [Paul Salaberria](https://github.com/psalaberria002)!)
- Support setting redirect_cleartext_from in a TLSContext

### Bugfixes:

- Correctly update loadbalancer status of Ingress resources
- Don't enable diagd debugging in the test suite unless explicitly requested (thanks to [Jonathan Suever](https://github.com/suever)!)
- Switch to an Envoy release build

### Developer Notes:

- Many many things about the build system have changed under the hood!
   - Start with `make help`, and
   - Join our [Slack channel](https://d6e.co/slack) for more help!

## [0.83.0] October 08, 2019
[0.83.0]: https://github.com/datawire/ambassador/compare/v0.82.0...v0.83.0

### Major changes:
- Update Ambassador to address CVE-2019-15225 and CVE-2019-15226.

NOTE: this switches the default regex engine! See the documentation for the `ambassador` `Module` for more.

## [0.82.0] October 02, 2019
[0.82.0]: https://github.com/datawire/ambassador/compare/v0.81.0...v0.82.0

### Major changes:
- Feature: Arrange for the Prometheus metrics endpoint to also return associated headers (thanks, [Jennifer Wu](https://github.com/jhsiaomei)!)
- Feature: Support setting a TLS origination context when doing TLS to a RateLimitService (thanks, [Phil Peble](https://github.com/ppeble)!)
- Feature: Allow configuring Envoy's access log path (thanks, [Jonathan Suever](https://github.com/suever)!)
- Update: Switch to Python 3.7 and Alpine 3.10

### Developer notes:
- Switch back to the latest mypy (currently 0.730)
- Environment variable KAT_IMAGE_PULL_POLICY can override the imagePullPolicy when running KAT tests
- Updated Generated Envoy Golang APIs

## [0.81.0] September 26, 2019
[0.81.0]: https://github.com/datawire/ambassador/compare/v0.80.0...v0.81.0

### Major changes:
- Feature: ${} environment variable interpolation is supported in all Ambassador configuration resources (thanks, [Stefan Sedich](https://github.com/stefansedich)!)
- Feature: DataDog APM tracing is now supported (thanks again, [Stefan Sedich](https://github.com/stefansedich)!)
- Bugfix: Fix an error in the TLSContext schema (thanks, [@georgekaz](https://github.com/georgekaz)!)

### Developer notes:
- Test services can now be built, deployed, and tested more easily (see BUILDING.md)
- `mypy` is temporarily pinned to version 0.720.

## [0.80.0] September 20, 2019
[0.80.0]: https://github.com/datawire/ambassador/compare/v0.78.0...v0.80.0

### Major changes:
- Feature: Basic support for the Kubernetes Ingress resource
- Feature: Basic reporting for some common configuration errors (lack of Mappings, lack of TLS contexts)
- Bugfix: Update Envoy to prevent crashing when updating AuthService under load

### Developer notes
- Golang components now use Go 1.13
- Ambassador build now _requires_ clean type hinting
- KAT client and server have been pulled back into the Ambassador repo

## [0.78.0] September 11, 2019
[0.78.0]: https://github.com/datawire/ambassador/compare/v0.77.0...v0.78.0

### Major changes:
- Feature: Support setting cipher_suites and ecdh_curves in TLSContext - #1782 (Thanks @teejaded)
- Feature: Make 128-bits traceids the default - #1794 (Thanks @Pluies)
- Feature: Set cap_net_bind_service to allow binding to low ports - #1720 (Thanks @swalberg)

### Minor changes:
- Testing: Add test that ambassador cli does not crash when called with --help - #1806 (Thanks @rokostik)

## [0.77.0] September 05, 2019
[0.77.0]: https://github.com/datawire/ambassador/compare/v0.76.0...v0.77.0

- (Feature) Support the `least_request` load balancer policy (thanks, [Steve Flanders](https://github.com/flands)!)
- (Misc) Many test and release-engineering improvements under the hood

## [0.76.0] August 26, 2019
[0.76.0]: https://github.com/datawire/ambassador/compare/v0.75.0...v0.76.0

- circuit breakers now properly handle overriding a global circuit breaker within a Mapping ([#1767])
- support for Knative 0.8.0 ([#1732])

[#1767]: https://github.com/datawire/ambassador/issues/1767
[#1732]: https://github.com/datawire/ambassador/issues/1732

## [0.75.0] August 13, 2019
[0.75.0]: https://github.com/datawire/ambassador/compare/0.74.1...0.75.0

- (Feature) Update to Envoy 1.11.1, including security fixes
- (Feature) You can use a `TLSContext` without a `secret` to set origination options ([#1708])
- (Feature) Canary deployments can now use multiple `host_rewrite` values ([#1159])
- (Bugfix) Make sure that Ambassador won't mistakenly complain about the number of RateLimit and Tracing services (thanks, [Christian Claus](https://github.com/cclauss)!)

[#1159]: https://github.com/datawire/ambassador/issues/1159
[#1708]: https://github.com/datawire/ambassador/issues/1708

## [0.74.1] August 06, 2019
[0.74.1]: https://github.com/datawire/ambassador/compare/0.74.0...0.74.1

- (bugfix) Make sure that updates properly trigger reconfigures ([#1727])
- (misc) Arrange for startup logging to have timestamps

[#1727]: https://github.com/datawire/ambassador/issues/1727

## [0.74.0] July 30, 2019
[0.74.0]: https://github.com/datawire/ambassador/compare/0.73.0...0.74.0

- Bugfix: Make sure that the pod dies if Envoy dies
- Bugfix: Correctly allow setting `timeout_ms` for `AuthService` (thanks, [John Esmet!](https://www.github.com/esmet)!)
- Feature: Permit configuring `cluster_idle_timeout_ms` for upstream services (thanks, [John Esmet!](https://www.github.com/esmet)!) ([#1542])

[#1542]: https://github.com/datawire/ambassador/issues/1542

## [0.73.0] July 11, 2019
[0.73.0]: https://github.com/datawire/ambassador/compare/0.72.0...0.73.0

- Feature: Experimental native support for Knative! ([#1579])
- Feature: Better Linkerd interoperability! ([#1578], [#1594])

- Feature: Add a legend for the colors of service names on the diagnostic overview (thanks, [Wyatt Pearsall](https://github.com/wpears)!)
- Feature: Allow switching Envoy to output JSON logs (thanks, [Pedro Tavares](https://github.com/ServerlessP)!)
- Feature: Allow setting `AMBASSADOR_LABEL_SELECTOR` and `AMBASSADOR_FIELD_SELECTOR` to let Ambassador use Kubernetes selectors to determine which things to read (thanks, [John Esmet](https://github.com/esmet)!) ([#1292])
- Feature: Allow configuring retries for `AuthService` (thanks, [Kevin Dagostino](https://github.com/TonkWorks)!) ([#1622], [#1461])

- Bugfix: Allow Ambassador to ride through Envoy-validation timeouts (thanks, [John Morrisey](https://github.com/jwm)!)
- Bugfix: Allow Ambassador to ride through parse errors on input resources (thanks, [Andrei Predoiu](https://github.com/Andrei-Predoiu)!) ([#1625])
- Bugfix: Allow '.' in a `secret` name to just be a '.' ([#1255])

- Bugfix: Allow manually defining an Ambassador `Service` resource, same as any other resource
- Bugfix: Prevent spurious duplicate-resource errors when loading config from the filesystem

[#1255]: https://github.com/datawire/ambassador/issues/1255
[#1292]: https://github.com/datawire/ambassador/issuse/1292
[#1461]: https://github.com/datawire/ambassador/issues/1461
[#1578]: https://github.com/datawire/ambassador/issuse/1578
[#1579]: https://github.com/datawire/ambassador/issuse/1579
[#1594]: https://github.com/datawire/ambassador/issuse/1594
[#1622]: https://github.com/datawire/ambassador/issues/1622
[#1625]: https://github.com/datawire/ambassador/issues/1625

## [0.72.0] June 13, 2019
[0.72.0]: https://github.com/datawire/ambassador/compare/0.71.0...0.72.0

- Envoy: Update Envoy to commit 8f57f7d765
- Bugfix: Auth spans are now properly connected to requests ([#1414])
- Bugfix: `include_body` now works correctly ([#1531], [#1595])
- Bugfix: `x_forwarded_proto_redirect` works again (thanks to [Kyle Martin](https://github.com/KyleMartin901)!) ([#1571])
- Bugfix: Ambassador works correctly with read-only filesystems (thanks, [Niko Kurtti](https://github.com/n1koo)!) ([#1614], [#1619])
- Bugfix: Correctly render groups associated with a given resolver in diagnostics JSON output
- Feature: Give the Ambassador CLI a way to specify the directory into which to write secrets.

[#1414]: https://github.com/datawire/ambassador/issues/1414
[#1531]: https://github.com/datawire/ambassador/issues/1531
[#1571]: https://github.com/datawire/ambassador/issues/1571
[#1595]: https://github.com/datawire/ambassador/issues/1595
[#1614]: https://github.com/datawire/ambassador/issues/1614
[#1619]: https://github.com/datawire/ambassador/issues/1619

## [0.71.0] June 06, 2019
[0.71.0]: https://github.com/datawire/ambassador/compare/0.70.1...0.71.0

- Feature: GZIP support [#744]
- Feature: diag UI shows active Resolvers [#1453]
- Feature: CRDs exist for Resolvers [#1563]
- Feature: Resolvers with custom names work, even as CRDs [#1497]
- Feature: The `/metrics` endpoint provides direct access to Prometheus-format stats (thanks to [Rotem Tamir](https://github.com/rotemtam)!)
- Bugfix: `statsd-exporter` now correctly defaults to port 8125 (thanks to [Jonathan Suever](https://github.com/suever)!)
- Bugfix: redirect_cleartext_from no longer strips the URL path [#1463]
- Bugfix: canary weights of 0 and 100 work correctly [#1379]
- Bugfix: `docker run` works again for the Ambassador demo, and is part of our tests now [#1569]
- Bugfix: Scout `DEBUG` messages don’t get leaked into the diag UI [#1573]
- Maintenance: warn of upcoming protocol version changes
- Maintenance: check in with Scout every 24 hours, but no more than twice per day

[#744]: https://github.com/datawire/ambassador/issues/744
[#1379]: https://github.com/datawire/ambassador/issues/1379
[#1453]: https://github.com/datawire/ambassador/issues/1453
[#1463]: https://github.com/datawire/ambassador/issues/1463
[#1497]: https://github.com/datawire/ambassador/issues/1497
[#1563]: https://github.com/datawire/ambassador/issues/1563
[#1569]: https://github.com/datawire/ambassador/issues/1569
[#1573]: https://github.com/datawire/ambassador/issues/1573

## [0.70.1] May 24, 2019
[0.70.1]: https://github.com/datawire/ambassador/compare/0.70.0...0.70.1

### Minor changes:
- Bugfix: Disable CRD support if Ambassador cannot access them
- Upgrade: Upgrade to watt 0.5.1

## [0.70.0] May 20, 2019
[0.70.0]: https://github.com/datawire/ambassador/compare/0.61.0...0.70.0

### Major changes:
- Feature: Support CRDs in the `getambassador.io` API group for configuration ([#482])
- Feature: Update to Envoy 1.10

### Minor changes:
- Feature: Support removing request headers (thanks @ysaakpr!)
- Bugfix: `watt` should better coalesce calls to the watch hook on startup
- Bugfix: Ambassador no longer uses ports 7000 or 18000 ([#1526], [#1527])

[#482]: https://github.com/datawire/ambassador/issues/482
[#1526]: https://github.com/datawire/ambassador/issues/1526
[#1527]: https://github.com/datawire/ambassador/issues/1527

## [0.61.1] May 16, 2019
[0.61.1]: https://github.com/datawire/ambassador/compare/0.61.0...0.61.1

- Bugfix: Make sure that Consul discovery properly handles the datacenter name ([#1533])
- Bugfix: Make sure that the feature-walk code is protected against clusters with no endpoints at all ([#1532])

[#1532]: https://github.com/datawire/ambassador/issues/1532
[#1533]: https://github.com/datawire/ambassador/issues/1533

## [0.61.0] May 08, 2019
[0.61.0]: https://github.com/datawire/ambassador/compare/0.60.3...0.61.0

Ambassador 0.61.0 metadata

### Changes:
- Feature: Support for minimum and maximum TLS versions (#689)
- Feature: Allow choosing whether to append or overwrite when adding request or response headers (#1481) - thanks to @ysaakpr
- Feature: Support for circuit breakers (#360)
- Feature: Support for automatic retries (#1127) - thanks to @l1v3
- Feature: Support for shadow traffic weighting - thanks to @nemo83
- Feature: Support for HTTP/1.0 (#988) - thanks to @cyrus-mc
- Bugfix: Problem with local Consul agent resolver and non-standard HTTP port (#1508)
- Bugfix: Round each mapping's weight to an integer to prevent invalid Envoy configurations when using weights (#1289) - thanks to @esmet
- Bugfix: Fix deadlock on invalid Envoy configuration (#1491) - thanks to @esmet
- Bugfix: Fixed LightStep gRPC TracingService (#1189) - thanks to @sbaum1994
## [0.60.3] May 01, 2019
[0.60.3]: https://github.com/datawire/ambassador/compare/0.60.2...0.60.3

### Changes since 0.60.2

- When scanning its configuration for secrets and endpoints that must be watched, 0.60.2 could fail with certain configurations if TLS termination but not origination was active. Those failures are fixed now.

## [0.60.2] April 29, 2019
[0.60.2]: https://github.com/datawire/ambassador/compare/0.60.1...0.60.2

### Changes since 0.60.1

- Ambassador is now much more careful about which endpoints and secrets it pays attention to. ([#1465] again -- thanks to [@flands](https://github.com/flands) and @seandon for the help here!)

[#1465]: https://github.com/datawire/ambassador/issues/1465

## [0.60.1] April 25, 2019
[0.60.1]: https://github.com/datawire/ambassador/compare/0.60.0...0.60.1

### Changes since 0.60.0

- Speed up initial parsing of WATT snapshots considerably ([#1465])
- Don't look at secrets in the kube-system namespace, or for service-account tokens.
- Make sure that secrets we do look at are correctly associated with their namespaces ([#1467] -- thanks to @flands and @derrickburns for their contributions here!)
- Allow tuning the number of input snapshots retained for debugging
- Include the grab-snapshots.py script to help with debuggability

[#1465]: https://github.com/datawire/ambassador/issues/1465
[#1467]: https://github.com/datawire/ambassador/issues/1467

## [0.60.0] April 23, 2019
[0.60.0]: https://github.com/datawire/ambassador/compare/0.53.1...0.60.0

### Changes since 0.53.1

- BREAKING CHANGE: Ambassador listens on 8080 and 8443 by default so it does not need to run as root
- Ambassador natively supports using Consul for service discovery
- `AMBASSADOR_ENABLE_ENDPOINTS` is no longer needed; configure using the `Resolver` resource instead
- Support for the Maglev load balancing algorithm
- Support `connect_timeout_ms`. Thanks to Pétur Erlingsson.
- Support for `idle_timeout_ms` Thanks to Aaron Triplett.
- Ambassador will properly reload renewed Let's Encrypt certificates (#1416). Thanks to Matthew Ceroni.
- Ambassador will now properly redirect from HTTP to HTTPS based on `x-forwarded-proto` (#1233).
- The `case_sensitive` field now works when `host_redirect` is set to true (#699). Thanks to Peter Choi and Christopher Coté.

## [0.53.1] April 5, 2019
[0.53.1]: https://github.com/datawire/ambassador/compare/0.52.1...0.53.1

(0.53.0 was immediately supplanted by 0.53.1.)

## SECURITY FIXES

Ambassador 0.53.1 addresses two security issues in Envoy Proxy, CVE-2019-9900 and CVE-2019-9901:

- CVE-2019-9900 (Score 8.3/High). When parsing HTTP/1.x header values, Envoy 1.9 and before does not reject embedded zero characters (NUL, ASCII 0x0).

- CVE-2019-9901 (Score 8.3/High). Envoy does not normalize HTTP URL paths in Envoy 1.9 and before.

Since these issues can potentially allow a remote attacker to use maliciously-crafted URLs to bypass
authentication, anyone running an Ambassador prior to 0.53.1 should upgrade.

### UPCOMING CHANGES

Ambassador 0.60 will listen on ports 8080/8443 by default. The diagnostics service in Ambassador 0.52.0
will try to warn you if your configuration will be affected by this change.

## Other changes since 0.52.1

- `AuthService` version `ambassador/v1` can now explicitly configure how much body data is sent
  to the external authentication service.

## [0.52.1] March 26, 2019
[0.52.1]: https://github.com/datawire/ambassador/compare/0.52.0...0.52.1

### Changes since 0.52.0

- You can specify the `AMBASSADOR_NO_SECRETS` environment variable to prevent Ambassador from
  watching Kubernetes secrets at all (thanks [@esmet](https://github.com/esmet)!) ([#1293])
- The services used when you do `docker run ambassador --demo` have been moved into the Docker image,
  to remove external dependencies from the Ambassador quickstart.

[#1293]: https://github.com/datawire/ambassador/issues/1293

## [0.52.0] March 21, 2019
[0.52.0]: https://github.com/datawire/ambassador/compare/0.51.2...0.52.0

### Changes since 0.51.2

- Initial support for endpoint routing, rather than relying on `kube-proxy` ([#1031])
   - set `AMBASSADOR_ENABLE_ENDPOINTS` in the environment to allow this
- Initial support for Envoy ring hashing and session affinity (requires endpoint routing!)
- Support Lua filters (thanks to [@lolletsoc](https://github.com/lolletsoc)!)
- Support gRPC-Web (thanks to [@gertvdijk](https://github.com/gertvdijk)!) ([#456])
- Support for gRPC HTTP 1.1 bridge (thanks to [@rotemtam](https://github.com/rotemtam)!)
- Allow configuring `num-trusted-hosts` for `X-Forwarded-For`
- External auth services using gRPC can now correctly add new headers ([#1313])
- External auth services correctly add trace spans
- Ambassador should respond to changes more quickly now ([#1294], [#1318])
- Ambassador startup should be faster now

[#456]: https://github.com/datawire/ambassador/issues/456
[#1031]: https://github.com/datawire/ambassador/issues/1031
[#1294]: https://github.com/datawire/ambassador/issues/1294
[#1313]: https://github.com/datawire/ambassador/issues/1313
[#1318]: https://github.com/datawire/ambassador/issues/1318

## [0.51.2] March 12, 2019
[0.51.2]: https://github.com/datawire/ambassador/compare/0.51.1...0.51.2

### Changes since 0.51.1

- Cookies are now correctly handled when using external auth services... really. ([#1211])

[#1211]: https://github.com/datawire/ambassador/issues/1211

## [0.51.1] March 11, 2019
[0.51.1]: https://github.com/datawire/ambassador/compare/0.51.0...0.51.1

### Changes since 0.51.0

- Ambassador correctly handles services in namespaces other than the one Ambassador is running in.

## [0.51.0] March 8, 2019
[0.51.0]: https://github.com/datawire/ambassador/compare/0.50.3...0.51.0

**0.51.0 is not recommended: upgrade to 0.51.1.**

### Changes since 0.50.3

- Ambassador can now route any TCP connection, using the new `TCPMapping` resource. ([#420])
- Cookies are now correctly handled when using external auth services ([#1211])
- Lots of work in docs and testing under the hood

[#420]: https://github.com/datawire/ambassador/issues/420
[#1211]: https://github.com/datawire/ambassador/issues/1211

### Limitations in 0.51.0

At present, you cannot mix HTTP and HTTPS upstream `service`s in any Ambassador resource. This restriction will be lifted in a future Ambassador release.

## [0.50.3] February 21, 2019
[0.50.3]: https://github.com/datawire/ambassador/compare/0.50.2...0.50.3

### Fixes since 0.50.2

- Ambassador saves configuration snapshots as it manages configuration changes. 0.50.3 keeps only 5 snapshots,
  to bound its disk usage. The most recent snapshot has no suffix; the `-1` suffix is the next most recent, and
  the `-4` suffix is the oldest.
- Ambassador will not check for available updates more often than once every four hours.

### Limitations in 0.50.3

At present, you cannot mix HTTP and HTTPS upstream `service`s in any Ambassador resource. This restriction will be lifted in a future Ambassador release.

## [0.50.2] February 15, 2019
[0.50.2]: https://github.com/datawire/ambassador/compare/0.50.1...0.50.2

### Important fixes since 0.50.1

- Ambassador no longer requires annotations in order to start -- with no configuration, it will launch with only the diagnostics service available. ([#1203])
- If external auth changes headers, routing will happen based on the changed values. ([#1226])

### Other changes since 0.50.1

- Ambassador will no longer log errors about Envoy statistics being unavaible before startup is complete ([#1216])
- The `tls` attribute is again available to control the client certificate offered by an `AuthService` ([#1202])

### Limitations in 0.50.2

At present, you cannot mix HTTP and HTTPS upstream `service`s in any Ambassador resource. This restriction will be lifted in a future Ambassador release.

[#1202]: https://github.com/datawire/ambassador/issues/1202
[#1203]: https://github.com/datawire/ambassador/issues/1203
[#1216]: https://github.com/datawire/ambassador/issues/1216
[#1226]: https://github.com/datawire/ambassador/issues/1226

## [0.50.1] February 7, 2019
[0.50.1]: https://github.com/datawire/ambassador/compare/0.50.0...0.50.1

**0.50.1 is not recommended: upgrade to 0.52.0.**

### Changes since 0.50.0

- Ambassador defaults to only doing IPv4 DNS lookups. IPv6 can be enabled in the Ambassador module or in a Mapping. ([#944])
- An invalid Envoy configuration should not cause Ambassador to hang.
- Testing using `docker run` and `docker compose` is supported again. ([#1160])
- Configuration from the filesystem is supported again, but see the "Running Ambassador" documentation for more.
- Datawire's default Ambassador YAML no longer asks for any permissions for `ConfigMap`s.

[#944]: https://github.com/datawire/ambassador/issues/944
[#1160]: https://github.com/datawire/ambassador/issues/1160

## [0.50.0] January 29, 2019
[0.50.0]: https://github.com/datawire/ambassador/compare/0.50.0-rc6...0.50.0

**Ambassador 0.50.0 is a major rearchitecture of Ambassador onto Envoy V2 using the ADS. See the "BREAKING NEWS"
section above for more information.**

(Note that Ambassador 0.50.0-rc7 and -rc8 were internal releases.)

### Changes since 0.50.0-rc6

- `AMBASSADOR_SINGLE_NAMESPACE` is finally correctly supported and properly tested ([#1098])
- Ambassador won't throw an exception for name collisions between resources ([#1155])
- A TLS `Module` can now coexist with SNI (the TLS `Module` effectively defines a fallback cert) ([#1156])
- `ambassador dump --diag` no longer requires you to explicitly state `--v1` or `--v2`

### Limitations in 0.50.0 GA

- Configuration from the filesystem is not supported in 0.50.0. It will be resupported in 0.50.1.
- A `TLSContext` referencing a `secret` in another namespace will not function when `AMBASSADOR_SINGLE_NAMESPACE` is set.

[#1098]: https://github.com/datawire/ambassador/issues/1098
[#1155]: https://github.com/datawire/ambassador/issues/1155
[#1156]: https://github.com/datawire/ambassador/issues/1156

## [0.50.0-rc6] January 28, 2019
[0.50.0-rc6]: https://github.com/datawire/ambassador/compare/0.50.0-rc5...0.50.0-rc6

**Ambassador 0.50.0-rc6 is a release candidate**.

### Changes since 0.50.0-rc5

- Ambassador watches certificates and automatically updates TLS on certificate changes ([#474])
- Ambassador no longer saves secrets it hasn't been told to use to disk ([#1093])
- Ambassador correctly honors `AMBASSADOR_SINGLE_NAMESPACE` rather than trying to access all namespaces ([#1098])
- Ambassador correctly honors the `AMBASSADOR_CONFIG_BASE_DIR` setting again ([#1118])
- Configuration changes take effect much more quickly than in RC5 ([#1148])
- `redirect_cleartext_from` works with no configured secret, to support TLS termination at a downstream load balancer ([#1104])
- `redirect_cleartext_from` works with the `PROXY` protocol ([#1115])
- Multiple `AuthService` resources (for canary deployments) work again ([#1106])
- `AuthService` with `allow_request_body` works correctly with an empty body and no `Content-Length` header ([#1140])
- `Mapping` supports the `bypass_auth` attribute to bypass authentication (thanks, @patricksanders! [#174])
- The diagnostic service no longer needs to re-parse the configuration on every page load ([#483])
- Startup is now faster and more stable
- The Makefile should do the right thing if your PATH has spaces in it (thanks, @er1c!)
- Lots of Helm chart, statsd, and doc improvements (thanks, @Flydiverny, @alexgervais, @bartlett, @victortv7, and @zencircle!)

[#174]: https://github.com/datawire/ambassador/issues/174
[#474]: https://github.com/datawire/ambassador/issues/474
[#483]: https://github.com/datawire/ambassador/issues/483
[#1093]: https://github.com/datawire/ambassador/issues/1093
[#1098]: https://github.com/datawire/ambassador/issues/1098
[#1104]: https://github.com/datawire/ambassador/issues/1104
[#1106]: https://github.com/datawire/ambassador/issues/1106
[#1115]: https://github.com/datawire/ambassador/issues/1115
[#1118]: https://github.com/datawire/ambassador/issues/1118
[#1140]: https://github.com/datawire/ambassador/issues/1140
[#1148]: https://github.com/datawire/ambassador/issues/1148

## [0.50.0-rc5] January 14, 2019
[0.50.0-rc5]: https://github.com/datawire/ambassador/compare/0.50.0-rc4...0.50.0-rc5

**Ambassador 0.50.0-rc5 is a release candidate**.

### Changes since 0.50.0-rc4

- Websocket connections will now be authenticated if an AuthService is configured [#1026]
- Client certificate authentication should function whether configured from a TLSContext resource or from the the old-style TLS module (this is the full fix for [#993])
- Ambassador can now switch listening ports without a restart (e.g. switching from cleartext to TLS) [#1100]
- TLS origination certificates (including Istio mTLS) should now function [#1071]
- The diagnostics service should function in all cases. [#1096]
- The Ambassador image is significantly (~500MB) smaller than RC4.

[#933]: https://github.com/datawire/ambassador/issues/993
[#1026]: https://github.com/datawire/ambassador/issues/1026
[#1071]: https://github.com/datawire/ambassador/issues/1071
[#1096]: https://github.com/datawire/ambassador/issues/1096
[#1100]: https://github.com/datawire/ambassador/issues/1100

## [0.50.0-rc4] January 9, 2019
[0.50.0-rc4]: https://github.com/datawire/ambassador/compare/0.50.0-rc3...0.50.0-rc4

**Ambassador 0.50.0-rc4 is a release candidate**, and fully supports running under Microsoft Azure.

### Changes since 0.50.0-rc3

- Ambassador fully supports running under Azure [#1039]
- The `proto` attribute of a v1 `AuthService` is now optional, and defaults to `http`
- Ambassador will warn about the use of v0 configuration resources.

[#1039]: https://github.com/datawire/ambassador/issues/1039

## [0.50.0-rc3] January 3, 2019
[0.50.0-rc3]: https://github.com/datawire/ambassador/compare/0.50.0-rc2...0.50.0-rc3

**Ambassador 0.50.0-rc3 is a release candidate**, but see below for an important warning about Azure.

### Microsoft Azure

There is a known issue with recently-created Microsoft Azure clusters where Ambassador will stop receiving service
updates after running for a short time. This will be fixed in 0.50.0-GA.

### Changes since 0.50.0-rc2

- The `Location` and `Set-Cookie` headers should always be allowed from the auth service when using an `ambassador/v0` config [#1054]
- `add_response_headers` (parallel to `add_request_headers`) is now supported (thanks, @n1koo!)
- `host_redirect` and `shadow` both now work correctly [#1057], [#1069]
- Kat is able to give better information when it cannot parse a YAML specification.

[#1054]: https://github.com/datawire/ambassador/issues/1054
[#1057]: https://github.com/datawire/ambassador/issues/1057
[#1069]: https://github.com/datawire/ambassador/issues/1069

## [0.50.0-rc2] December 24, 2018
[0.50.0-rc2]: https://github.com/datawire/ambassador/compare/0.50.0-rc1...0.50.0-rc2

**Ambassador 0.50.0-rc2 fixes some significant TLS bugs found in RC1.**

### Changes since 0.50.0-rc1:

- TLS client certificate verification should function correctly (including requiring client certs).
- TLS context handling (especially with multiple contexts and origination contexts) has been made more consistent and correct.
    - Ambassador is now much more careful about reporting errors in TLS configuration (especially around missing keys).
    - You can reference a secret in another namespace with `secret: $secret_name.$namespace`.
    - Ambassador will now save certificates loaded from Kubernetes to `$AMBASSADOR_CONFIG_BASE_DIR/$namespace/secrets/$secret_name`.
- `use_proxy_proto` should be correctly supported [#1050].
- `AuthService` v1 will default its `proto` to `http` (thanks @flands!)
- The JSON diagnostics service supports filtering: requesting `/ambassador/v0/diag/?json=true&filter=errors`, for example, will return only the errors element from the diagnostic output.

[#1050]: https://github.com/datawire/ambassador/issues/1050

## [0.50.0-rc1] December 19, 2018
[0.50.0-rc1]: https://github.com/datawire/ambassador/compare/0.50.0-ea7...0.50.0-rc1

**Ambassador 0.50.0-rc1 is a release candidate.**

### Changes since 0.50.0-ea7:

- Websockets should work happily with external authentication [#1026]
- A `TracingService` using a long cluster name works now [#1025]
- TLS origination certificates are no longer offered to clients when Ambassador does TLS termination [#983]
- Ambassador will listen on port 443 only if TLS termination contexts are present; a TLS origination context will not cause the switch
- The diagnostics service is working, and correctly reporting errors, again. [#1019]
- `timeout_ms` in a `Mapping` works correctly again [#990]
- Ambassador sends additional anonymized usage data to help Datawire prioritize bug fixes, etc.
  See `docs/ambassador/running.md` for more information, including how to disable this function.

[#983]: https://github.com/datawire/ambassador/issues/983
[#990]: https://github.com/datawire/ambassador/issues/990
[#1019]: https://github.com/datawire/ambassador/issues/1019
[#1025]: https://github.com/datawire/ambassador/issues/1025
[#1026]: https://github.com/datawire/ambassador/issues/1026

## [0.50.0-ea7] November 19, 2018
[0.50.0-ea7]: https://github.com/datawire/ambassador/compare/0.50.0-ea6...0.50.0-ea7

**Ambassador 0.50.0-ea7 is an EARLY ACCESS release! IT IS NOT SUPPORTED FOR PRODUCTION USE.**

### Upcoming major changes:

- **API version `ambassador/v0` will be officially deprecated in Ambassador 0.50.0.**
  API version `ambassador/v1` will the minimum recommended version for resources in Ambassador 0.50.0.

- Some resources will change between `ambassador/v0` and `ambassador/v1`.
   - For example, the `Mapping` resource will no longer support `rate_limits` as that functionality will
     be subsumed by `labels`.

### Changes since 0.50.0-ea6:

- Ambassador now supports `labels` for all `Mapping`s.
- Configuration of rate limits for a `Mapping` is now handled by providing `labels` in the domain configured
  for the `RateLimitService` (by default, this is "ambassador").
- Ambassador, once again, supports `statsd` for statistics gathering.
- The Envoy `buffer` filter is supported.
- Ambassador can now use GRPC to call the external authentication service, and also include the message body
  in the auth call.
- It's now possible to use environment variables to modify the configuration directory (thanks @n1koo!).
- Setting environment variable `AMBASSADOR_KUBEWATCH_NO_RETRY` will cause the Ambassador pod to exit, and be
  rescheduled, if it loses its connection to the Kubernetes API server.
- Many dependencies have been updated, most notably including switching to kube-client 8.0.0.

## [0.50.0-ea6] November 19, 2018
[0.50.0-ea6]: https://github.com/datawire/ambassador/compare/0.50.0-ea5...0.50.0-ea6

**Ambassador 0.50.0-ea6 is an EARLY ACCESS release! IT IS NOT SUPPORTED FOR PRODUCTION USE.**

### Changes since 0.50.0-ea5:

- `alpn_protocols` is now supported in the `TLS` module and `TLSContext`s
- Using `TLSContext`s to provide TLS termination contexts will correctly switch Ambassador to listening on port 443.
- `redirect_cleartext_from` is now supported with SNI
- Zipkin `TracingService` configuration now supports 128-bit trace IDs and shared span contexts (thanks, @alexgervais!)
- Zipkin should correctly trace calls to external auth services (thanks, @alexgervais!)
- `AuthService` configurations now allow separately configuring headers allowed from the client to the auth service, and from the auth service upstream
- Ambassador won't endlessly append `:annotation` to K8s resources
- The Ambassador CLI no longer requires certificate files to be present when dumping configurations
- `make mypy` will run full type checks on Ambassador to help developers

## [0.50.0-ea5] November 6, 2018
[0.50.0-ea5]: https://github.com/datawire/ambassador/compare/0.50.0-ea4...0.50.0-ea5

**Ambassador 0.50.0-ea5 is an EARLY ACCESS release! IT IS NOT SUPPORTED FOR PRODUCTION USE.**

### Changes since 0.50.0-ea4:

- **`use_remote_address` is now set to `true` by default.** If you need the old behavior, you will need to manually set `use_remote_address` to `false` in the `ambassador` `Module`.
- Ambassador 0.50.0-ea5 **supports SNI!**  See the docs for more here.
- Header matching is now supported again, including `host` and `method` headers.

## [0.50.0-ea4] October 31, 2018
[0.50.0-ea4]: https://github.com/datawire/ambassador/compare/0.50.0-ea3...0.50.0-ea4

**Ambassador 0.50.0-ea4 is an EARLY ACCESS release! IT IS NOT SUPPORTED FOR PRODUCTION USE.**

### Changes since 0.50.0-ea3:

- Ambassador 0.50.0-ea4 uses Envoy 1.8.0.
- `RateLimitService` is now supported. **You will need to restart Ambassador if you change the `RateLimitService` configuration.** We expect to lift this restriction in a later release; for now, the diag service will warn you when a restart is required.
   - The `RateLimitService` also has a new `timeout_ms` attribute, which allows overriding the default request timeout of 20ms.
- GRPC is provisionally supported, but still needs improvements in test coverage.
- Ambassador will correctly include its EA number when checking for updates.

## [0.50.0-ea3] October 21, 2018
[0.50.0-ea3]: https://github.com/datawire/ambassador/compare/0.50.0-ea2...0.50.0-ea3

**Ambassador 0.50.0-ea3 is an EARLY ACCESS release! IT IS NOT SUPPORTED FOR PRODUCTION USE.**

### Changes since 0.50.0-ea2:

- `TracingService` is now supported. **You will need to restart Ambassador if you change the `TracingService` configuration.** We expect to lift this restriction in a later release; for now, the diag service will warn you when a restart is required.
- Websockets are now supported, **including** mapping the same websocket prefix to multiple upstream services for canary releases or load balancing.
- KAT supports full debug logs by individual `Test` or `Query`.

**Ambassador 0.50.0 is not yet feature-complete. Read the Limitations and Breaking Changes sections in the 0.50.0-ea1 section below for more information.**

## [0.50.0-ea2] October 16, 2018
[0.50.0-ea2]: https://github.com/datawire/ambassador/compare/0.50.0-ea1...0.50.0-ea2

**Ambassador 0.50.0-ea2 is an EARLY ACCESS release! IT IS NOT SUPPORTED FOR PRODUCTION USE.**

### Changes since 0.50.0-ea1:

- Attempting to enable TLS termination without supplying a valid cert secret will result in HTTP on port 80, rather than HTTP on port 443. **No error will be displayed in the diagnostic service yet.** This is a bug and will be fixed in `-ea3`.
- CORS is now supported.
- Logs are no longer full of accesses from the diagnostic service.
- KAT supports isolating OptionTests.
- The diagnostics service now shows the V2 config actually in use, not V1.
- `make` will no longer rebuild the Python venv so aggressively.

**Ambassador 0.50.0 is not yet feature-complete. Read the Limitations and Breaking Changes sections in the 0.50.0-ea1 section below for more information.**

## [0.50.0-ea1] October 11, 2018
[0.50.0-ea1]: https://github.com/datawire/ambassador/compare/0.40.0...0.50.0-ea1

**Ambassador 0.50.0-ea1 is an EARLY ACCESS release! IT IS NOT SUPPORTED FOR PRODUCTION USE.**

### Ambassador 0.50.0 is not yet feature-complete. Limitations:

- `RateLimitService` and `TracingService` resources are not currently supported.
- WebSockets are not currently supported.
- CORS is not currently supported.
- GRPC is not currently supported.
- TLS termination is not
- `statsd` integration has not been tested.
- The logs are very cluttered.
- Configuration directly from the filesystem isn’t supported.
- The diagnostics service cannot correctly drill down by source file, though it can drill down by route or other resources.
- Helm installation has not been tested.
- `AuthService` does not currently have full support for configuring headers to be sent to the extauth service. At present it sends all the headers listed in `allowed_headers` plus:
   - `Authorization`
   - `Cookie`
   - `Forwarded`
   - `From`
   - `Host`
   - `Proxy-Authenticate`
   - `Proxy-Authorization`
   - `Set-Cookie`
   - `User-Agent`
   - `X-Forwarded-For`
   - `X-Forwarded-Host`
   - `X-Forwarded`
   - `X-Gateway-Proto`
   - `WWW-Authenticate`

### **BREAKING CHANGES** from 0.40.0

- Configuration from a `ConfigMap` is no longer supported.
- The authentication `Module` is no longer supported; use `AuthService` instead (which you probably already were).
- External authentication now uses the core Envoy `envoy.ext_authz` filter, rather than the custom Datawire auth filter.
   - `ext_authz` speaks the same protocol, and your existing external auth services should work, however:
   - `ext_authz` does _not_ send all the request headers to the external auth service (see above in `Limitations`).
- Circuit breakers and outlier detection are not supported. They will be reintroduced in a later Ambassador release.
- Ambassador now _requires_ a TLS `Module` to enable TLS termination, where previous versions would automatically enable termation if the `ambassador-certs` secret was present. A minimal `Module` for the same behavior is:

        ---
        kind: Module
        name: tls
        config:
          server:
            secret: ambassador-certs

## [0.40.2] November 26, 2018
[0.40.2]: https://github.com/datawire/ambassador/compare/0.40.1...0.40.2

### Minor changes:
- Feature: Support using environment variables to modify the configuration directory (thanks @n1koo!)
- Feature: In Helmfile, support `volumeMounts` (thanks @kyschouv!)
- Bugfix: In Helmfile, correctly quote `.Values.namespace.single` (thanks @bobby!)
- Bugfix: In Helmfile, correctly support `Nodeport` in HTTP and HTTPS (thanks @n1koo!)

## [0.40.1] October 29, 2018
[0.40.1]: https://github.com/datawire/ambassador/compare/0.40.0...0.40.1

### Minor changes:
- Feature: Support running Ambassador as a `Daemonset` via Helm (thanks @DipeshMitthalal!)
- Feature: Switch to Envoy commit 5f795fe2 to fix a crash if attempting to add headers after using an AuthService (#647, #680)

## [0.40.0] September 25, 2018
[0.40.0]: https://github.com/datawire/ambassador/compare/0.39.0...0.40.0

### Minor changes:

- Feature: Allow users to override the `STATSD_HOST` value (#810). Thanks to @rsyvarth.
- Feature: Support LightStep distributed tracing (#796). Thanks to @alexgervais.
- Feature: Add service label in Helm chart (#778). Thanks to @sarce.
- Feature: Add support for load balancer IP in Helm chart (#765). Thanks to @larsha.
- Feature: Support prometheus mapping configurations (#746). Thanks to @bcatcho.
- Feature: Add support for `loadBalancerSourceRanges` to Helm chart (#764). Thanks to @mtbdeano.
- Feature: Support for namespaces and Ambassador ID in Helm chart (#588, #643). Thanks to @MichielDeMey and @jstol.
- Bugfix: Add AMBASSADOR_VERIFY_SSL_FALSE flag (#782, #807). Thanks to @sonrier.
- Bugfix: Fix Ambassador single namespace in Helm chart (#827). Thanks to @sarce.
- Bugfix: Fix Helm templates and default values (#826).
- Bugfix: Add `stats-sink` back to Helm chart (#763).
- Bugfix: Allow setting `timeout_ms` to 0 for gRPC streaming services (#545). Thanks to @lovers36.
- Bugfix: Update Flask to 0.12.3.

## [0.39.0] August 30, 2018
[0.39.0]: https://github.com/datawire/ambassador/compare/0.38.0...0.39.0

### Major Changes:

- BugFix: The statsd container has been removed by default in order to avoid DoSing Kubernetes DNS. The functionality can be re-enabled by setting the `STATSD_ENABLED` environment variable to `true` in the Ambassador deployment YAML (#568).
- Docs: Added detailed Ambassador + Istio Integration Documentation on monitoring and distributed tracing. - @feitnomore

### Minor Changes:

- Docs: Added instructions for running Ambassador with Docker Compose. - @bcatcho
- BugFix: Fix Ambassador to more aggressively reconnect to Kubernetes (#554). - @nmatsui
- Feature: Diagnostic view displays AuthService, RateLimitService, and TracingService (#730). - @alexgervais
- Feature: Enable Ambassador to tag tracing spans with request headers via `tag_headers`. - @alexgervais

## [0.38.0] August 08, 2018
[0.38.0]: https://github.com/datawire/ambassador/compare/0.37.0...0.38.0

### Major changes:
- Feature: Default CORS configuration can now be set - @KowalczykBartek
- BugFix: Ambassador does not crash with empty YAML config anymore - @rohan47

### Minor changes:
- DevEx: `master` is now latest, `stable` tracks the latest released version
- DevEx: release-prep target added to Makefile to facilitate releasing process
- DevEx: all tests now run in parallel, consuming lesser time
- BugFix: Ambassador SIGCHLD messages are less scary looking now

## [0.37.0] July 31, 2018:
[0.37.0]: https://github.com/datawire/ambassador/compare/0.36.0...0.37.0

### Major changes:
- Feature: Added support for request tracing (by Alex Gervais)

## [0.36.0] July 26, 2018:
[0.36.0]: https://github.com/datawire/ambassador/compare/0.35.3...0.36.0

### Major changes:
- Fix: HEAD requests no longer cause segfaults
- Feature: TLS can now be configured with arbitrary secret names, instead of predefined secrets
- Change: The Envoy dynamic header value `%CLIENT_IP%` is no longer supported. Use `%DOWNSTREAM_REMOTE_ADDRESS_WITHOUT_PORT%` instead. (This is due to a change in Envoy 1.7.0.)

## [0.35.3] July 18, 2018: **READ THE WARNING ABOVE**
[0.35.3]: https://github.com/datawire/ambassador/compare/0.35.2...0.35.3

### Changed

Major changes:
- Ambassador is now based on Envoy v1.7.0
- Support for X-FORWARDED-PROTO based redirection, generally used with Layer 7 load balancers
- Support for port based redirection using `redirect_cleartext_from`, generally used with Layer 4 load balancers
- Specifying HTTP and HTTPS target ports in Helm chart

Other changes:
- End-to-end tests can now be run with `make e2e` command
- Helm release automation has been fixed
- Mutliple end-to-end tests are now executed in parallel, taking lesser time
- Huge revamp to documentation around unit tests
- Documentation changes

## [0.35.2] July 5, 2018: **READ THE WARNING ABOVE**
[0.35.2]: https://github.com/datawire/ambassador/compare/0.35.1...0.35.2

### Changed

- 0.35.2 is almost entirely about updates to Datawire testing infrastructure.
- The only user-visible change is that Ambassador will do a better job of showing which Kubernetes objects define Ambassador configuration objects when using `AMBASSADOR_ID` to run multiple Ambassadors in the same cluster.

## [0.35.1] June 25, 2018: **READ THE WARNING ABOVE**
[0.35.1]: https://github.com/datawire/ambassador/compare/0.35.0...0.35.1

### Changed

- Properly support supplying additional TLS configuration (such as `redirect_cleartext_from`) when using certificates from a Kubernetes `Secret`
- Update Helm chart to allow customizing annotations on the deployed `ambassador` Kubernetes `Service` (thanks @psychopenguin!)

## [0.35.0] June 25, 2018: **READ THE WARNING ABOVE**
[0.35.0]: https://github.com/datawire/ambassador/compare/0.34.3...0.35.0

### Changed

- 0.35.0 re-supports websockets, but see the **BREAKING NEWS** for an important caveat.
- 0.35.0 supports running as non-root. See the **BREAKING NEWS** above for more information.
- Make sure regex matches properly handle backslashes, and properly display in the diagnostics service (thanks @alexgervais!).
- Prevent kubewatch from falling into an endless spinloop (thanks @mechpen!).
- Support YAML array syntax for CORS array elements.

## [0.34.3] June 13, 2018: **READ THE WARNING ABOVE**
[0.34.3]: https://github.com/datawire/ambassador/compare/0.34.2...0.34.3

### Changed

- **0.34.3 cannot support websockets**: see the **WARNING** above.
- Fix a possible crash if no annotations are found at all (#519).
- Improve logging around service watching and such.

## [0.34.2] June 11, 2018: **READ THE WARNING ABOVE**
[0.34.2]: https://github.com/datawire/ambassador/compare/0.34.1...0.34.2

### Changed

- **0.34.2 cannot support websockets**: see the **WARNING** above.
- Ambassador is now based on Envoy 1.6.0!
- Ambassador external auth services can now modify existing headers in place, as well as adding new headers.
- Re-support the `ambassador-cacert` secret for configuring TLS client-certificate authentication. **Note well** that a couple of things have changed in setting this up: you'll use the key `tls.crt`, not `fullchain.pem`. See https://www.getambassador.io/reference/auth-tls-certs for more.

## [0.34.1] June 4, 2018
[0.34.1]: https://github.com/datawire/ambassador/compare/0.34.0...0.34.1

### Bugfixes

- Unbuffer log output for better diagnostics.
- Switch to gunicorn instead of Werkzeug for the diag service.
- Use the YAML we release as the basis for end-to-end testing.

## [0.34.0] May 16, 2018
[0.34.0]: https://github.com/datawire/ambassador/compare/0.33.1...0.34.0

### Changed

- When originating TLS, use the `host_rewrite` value to set outgoing SNI. If no `host_rewrite` is set, do not use SNI.
- Allow disabling external access to the diagnostics service (with thanks to @alexgervais and @dougwilson).

## [0.33.1] May 16, 2018
[0.33.1]: https://github.com/datawire/ambassador/compare/0.33.0...0.33.1

### Changed

- Fix YAML error on statsd pod.

## [0.33.0] May 14, 2018
[0.33.0]: https://github.com/datawire/ambassador/compare/v0.32.2...0.33.0

### Changed

- Fix support for `host_redirect` in a `Mapping`. **See the `Mapping` documentation** for more details: the definition of the `host_redirect` attribute has changed.

## [0.32.2] May 2, 2018
[0.32.2]: https://github.com/datawire/ambassador/compare/v0.32.0...v0.32.2

(Note that 0.32.1 was an internal release.)

### Changed

- Fix a bad bootstrap CSS inclusion that would cause the diagnostic service to render incorrectly.

## [0.32.0] April 27, 2018
[0.32.0]: https://github.com/datawire/ambassador/compare/v0.31.0...v0.32.0

### Changed

- Traffic shadowing is supported using the `shadow` attribute in a `Mapping`
- Multiple Ambassadors can now run more happily in a single cluster
- The diagnostic service will now show you what `AuthService` configuration is active
- The `tls` keyword now works for `AuthService` just like it does for `Mapping` (thanks @dvavili!)

## [0.31.0] April 12, 2018
[0.31.0]: https://github.com/datawire/ambassador/compare/v0.30.2...v0.31.0

### Changed

- Rate limiting is now supported (thanks, @alexgervais!) See the docs for more detail here.
- The `statsd` container has been quieted down yet more (thanks again, @alexgervais!).

## [0.30.2] March 26, 2018
[0.30.2]: https://github.com/datawire/ambassador/compare/v0.30.1...v0.30.2

### Changed

- drop the JavaScript `statsd` for a simple `socat`-based forwarder
- ship an Ambassador Helm chart (thanks @stefanprodan!)
   - Interested in testing Helm? See below!
- disable Istio automatic sidecar injection (thanks @majelbstoat!)
- clean up some doc issues (thanks @lavoiedn and @endrec!)

To test Helm, make sure you have `helm` installed and that you have `tiller` properly set up for your RBAC configuration. Then:

```
helm repo add datawire https://www.getambassador.io

helm upgrade --install --wait my-release datawire/ambassador
```

You can also use `adminService.type=LoadBalancer`.

## [0.30.1] March 26, 2018
[0.30.1]: https://github.com/datawire/ambassador/compare/v0.30.0...v0.30.1

### Fixed

- The `tls` module is now able to override TLS settings probed from the `ambassador-certs` secret

## [0.30.0] March 23, 2018
[0.30.0]: https://github.com/datawire/ambassador/compare/v0.29.0...v0.30.0

### Changed

- Support regex matching for `prefix` (thanks @radu-c!)
- Fix docs around `AuthService` usage

## [0.29.0] March 15, 2018
[0.29.0]: https://github.com/datawire/ambassador/compare/v0.28.2...v0.29.0

### Changed

- Default restart timings have been increased. **This will cause Ambassador to respond to service changes less quickly**; by default, you'll see changes appear within 15 seconds.
- Liveness and readiness checks are now enabled after 30 seconds, rather than 3 seconds, if you use our published YAML.
- The `statsd` container is now based on `mhart/alpine-node:9` rather than `:7`.
- `envoy_override` has been reenabled in `Mapping`s.

## [0.28.1] March 5, 2018 (and [0.28.0] on March 2, 2018)
[0.28.1]: https://github.com/datawire/ambassador/compare/v0.26.0...v0.28.1
[0.28.0]: https://github.com/datawire/ambassador/compare/v0.26.0...v0.28.1

(Note that 0.28.1 is identical to 0.28.0, and 0.27.0 was an internal release. These are related to the way CI generates tags, which we'll be revamping soon.)

### Changed

- Support tuning Envoy restart parameters
- Support `host_regex`, `method_regex`, and `regex_headers` to allow regular expression matches in `Mappings`
- Support `use_proxy_proto` and `use_remote_address` in the `ambassador` module
- Fine-tune the way we sort a `Mapping` based on its constraints
- Support manually setting the `precedence` of a `Mapping`, so that there's an escape hatch when the automagic sorting gets it wrong
- Expose `alpn_protocols` in the `tls` module (thanks @technicianted!)
- Make logs a lot quieter
- Reorganize and update documentation
- Make sure that `ambassador dump --k8s` will work correctly
- Remove a dependency on a `ConfigMap` for upgrade checks

## [0.26.0] February 13, 2018
[0.26.0]: https://github.com/datawire/ambassador/compare/v0.25.0...v0.26.0

### Changed

- The `authentication` module is deprecated in favor of the `AuthService` resource type.
- Support redirecting cleartext connections on port 80 to HTTPS on port 443
- Streamline end-to-end tests and, hopefully, allow them to work well without Kubernaut
- Clean up some documentation (thanks @lavoiedn!)

## [0.25.0] February 6, 2018
[0.25.0]: https://github.com/datawire/ambassador/compare/v0.23.0...v0.25.0

(Note that 0.24.0 was an internal release.)

### Changed

- CORS support (thanks @alexgervais!)
- Updated docs for
  - GKE
  - Ambassador + Istio
  - Ordering of `Mappings`
  - Prometheus with Ambassador
- Support multiple external authentication service instances, so that canarying `extauth` services is possible
- Correctly support `timeout_ms` in a `Mapping`
- Various build tweaks and end-to-end test speedups

## [0.23.0] January 17, 2018
[0.23.0]: https://github.com/datawire/ambassador/compare/v0.22.0...v0.23.0

### Changed

- Clean up build docs (thanks @alexgervais!)
- Support `add_request_headers` for, uh, adding requests headers (thanks @alexgervais!)
- Make end-to-end tests and Travis build process a bit more robust
- Pin to Kubernaut 0.1.39
- Document the use of the `develop` branch
- Don't default to `imagePullAlways`
- Switch to Alpine base with a stripped Envoy image

## [0.22.0] January 17, 2018
[0.22.0]: https://github.com/datawire/ambassador/compare/v0.21.1...v0.22.0

### Changed

- Switched to using `quay.io` rather than DockerHub. **If you are not using Datawire's published Kubernetes manifests, you will have to update your manifests!**
- Switched to building over Alpine rather than Ubuntu. (We're still using an unstripped Envoy; that'll change soon.)
- Switched to a proper production configuration for the `statsd` pod, so that it hopefully chews up less memory.
- Make sure that Ambassador won't generate cluster names that are too long for Envoy.
- Fix a bug where Ambassador could crash if there were too many egregious errors in its configuration.

## [0.21.1] January 11, 2018
[0.21.1]: https://github.com/datawire/ambassador/compare/v0.21.0...v0.21.1

### Changed

- Ambassador will no longer generate cluster names that exceed Envoy's 60-character limit.

## [0.21.0] January 3, 2018
[0.21.0]: https://github.com/datawire/ambassador/compare/v0.20.1...v0.21.0

### Changed

- If `AMBASSADOR_SINGLE_NAMESPACE` is present in the environment, Ambassador will only look for services in its own namespace.
- Ambassador `Mapping` objects now correctly support `host_redirect`, `path_redirect`, `host_rewrite`, `auto_host_rewrite`, `case_sensitive`, `use_websocket`, `timeout_ms`, and `priority`.

## [0.20.1] December 22, 2017
[0.20.1]: https://github.com/datawire/ambassador/compare/v0.20.0...v0.20.1

### Changed

- If Ambassador finds an empty YAML document, it will now ignore it rather than raising an exception.
- Includes the namespace of a service from an annotation in the name of its generated YAML file.
- Always process inputs in the same order from run to run.

## [0.20.0] December 18, 2017
[0.20.0]: https://github.com/datawire/ambassador/compare/v0.19.2...v0.20.0

### Changed

- Switch to Envoy 1.5 under the hood.
- Refocus the diagnostic service to better reflect what's actually visible when you're working at Ambassador's level.
- Allow the diagnostic service to display, and change, the Envoy log level.

## [0.19.2] December 12, 2017
[0.19.2]: https://github.com/datawire/ambassador/compare/v0.19.1...v0.19.2

### Changed

- Arrange for logs from the subsystem that watches for Kubernetes service changes (kubewatch) to have timestamps and such.
- Only do new-version checks every four hours.

## [0.19.1] December 4, 2017
[0.19.1]: https://github.com/datawire/ambassador/compare/v0.19.0...v0.19.1

### Changed

- Allow the diag service to look good (well, OK, not too horrible anyway) when Ambassador is running with TLS termination.
- Show clusters on the overview page again.
- The diag service now shows you the "health" of a cluster by computing it from the number of requests to a given service that didn't involve a 5xx status code, rather than just forwarding Envoy's stat, since we don't configure Envoy's stat in a meaningful way yet.
- Make sure that the tests correctly reported failures (sigh).
- Allow updating out-of-date diagnostic reports without requiring multiple test runs.

## [0.19.0] November 30, 2017
[0.19.0]: https://github.com/datawire/ambassador/compare/v0.18.2...v0.19.0

### Changed

- Ambassador can now use HTTPS upstream services: just use a `service` that starts with `https://` to enable it.
  - By default, Ambassador will not offer a certificate when using HTTPS to connect to a service, but it is possible to configure certificates. Please [contact us on Slack](https://d6e.co/slack) if you need to do this.
- HTTP access logs appear in the normal Kubernetes logs for Ambassador.
- It’s now possible to tell `ambassador config` to read Kubernetes manifests from the filesystem and build a configuration from the annotations in them (use the `--k8s` switch).
- Documentation on using Ambassador with Istio now reflects Ambassador 0.19.0 and Istio 0.2.12.

## [0.18.2] November 28, 2017
[0.18.2]: https://github.com/datawire/ambassador/compare/v0.18.0...v0.18.2

### Changed

- The diagnostics service will now tell you when updates are available.

## [0.18.0] November 20, 2017
[0.18.0]: https://github.com/datawire/ambassador/compare/v0.17.0...v0.18.0

### Changed

- The Host header is no longer overwritten when Ambassador talks to an external auth service. It will now retain whatever value the client passes there.

### Fixed

- Checks for updates weren’t working, and they have been restored. At present you’ll only see them in the Kubernetes logs if you’re using annotations to configure Ambassador — they’ll start showing up in the diagnostics service in the next release or so.

## [0.17.0] November 14, 2017
[0.17.0]: https://github.com/datawire/ambassador/compare/v0.16.0...v0.17.0

### Changed

- Allow Mappings to require matches on HTTP headers and `Host`
- Update tests, docs, and diagnostic service for header matching

### Fixed

- Published YAML resource files will no longer overwrite annotations on the Ambassador `service` when creating the Ambassador `deployment`

## [0.16.0] November 10, 2017
[0.16.0]: https://github.com/datawire/ambassador/compare/v0.15.0...v0.16.0

### Changed

- Support configuring Ambassador via `annotations` on Kubernetes `service`s
- No need for volume mounts! Ambassador can read configuration and TLS-certificate information directly from Kubernetes to simplify your Kubernetes YAML
- Expose more configuration elements for Envoy `route`s: `host_redirect`, `path_redirect`, `host_rewrite`, `auto_host_rewrite`, `case_sensitive`, `use_websocket`, `timeout_ms`, and `priority` get transparently copied

### Fixed

- Reenable support for gRPC

## [0.15.0] October 16, 2017
[0.15.0]: https://github.com/datawire/ambassador/compare/v0.14.2...v0.15.0

### Changed

- Allow `docker run` to start Ambassador with a simple default configuration for testing
- Support `host_rewrite` in mappings to force the HTTP `Host` header value for services that need it
- Support `envoy_override` in mappings for odd situations
- Allow asking the diagnostic service for JSON output rather than HTML

## [0.14.2] October 12, 2017
[0.14.2]: https://github.com/datawire/ambassador/compare/v0.14.0...v0.14.2

### Changed

- Allow the diagnostic service to show configuration errors.

## [0.14.0] October 5, 2017
[0.14.0]: https://github.com/datawire/ambassador/compare/v0.13.0...v0.14.0

### Changed

- Have a diagnostic service!
- Support `cert_required` in TLS config

## [0.13.0] September 25, 2017
[0.13.0]: https://github.com/datawire/ambassador/compare/v0.12.1...v0.13.0

### Changed

- Support using IP addresses for services.
- Check for collisions, so that trying to e.g. map the same prefix twice will report an error.
- Enable liveness and readiness probes, and have Kubernetes perform them by default.
- Document the presence of the template-override escape hatch.

## [0.12.1] September 22, 2017
[0.12.1]: https://github.com/datawire/ambassador/compare/v0.12.0...v0.12.1

### Changed

- Notify (in the logs) if a new version of Ambassador is available.

## [0.12.0] September 21, 2017
[0.12.0]: https://github.com/datawire/ambassador/compare/v0.11.2...v0.12.0

### Changed

- Support for non-default Kubernetes namespaces.
- Infrastructure for checking if a new version of Ambassador is available.

## [0.11.2] September 20, 2017
[0.11.2]: https://github.com/datawire/ambassador/compare/v0.11.1...v0.11.2

### Changed

- Better schema verification.

## [0.11.1] September 18, 2017
[0.11.1]: https://github.com/datawire/ambassador/compare/v0.11.0...v0.11.1

### Changed

- Do schema verification of input YAML files.

## [0.11.0] September 18, 2017
[0.11.0]: https://github.com/datawire/ambassador/compare/v0.10.14...v0.11.0

### Changed

- Declarative Ambassador! Configuration is now via YAML files rather than REST calls
- The `ambassador-store` service is no longer needed.

## [0.10.14] September 15, 2017
[0.10.14]: https://github.com/datawire/ambassador/compare/v0.10.13...v0.10.14

### Fixed

- Update `demo-qotm.yaml` with the correct image tag.

## [0.10.13] September 5, 2017
[0.10.13]: https://github.com/datawire/ambassador/compare/v0.10.12...v0.10.13

### Changed

- Properly support proxying all methods to an external authentication service, with headers intact, rather than moving request headers into the body of an HTTP POST.

## [0.10.12] August 2, 2017
[0.10.12]: https://github.com/datawire/ambassador/compare/v0.10.10...v0.10.12

### Changed

- Make TLS work with standard K8s TLS secrets, and completely ditch push-cert and push-cacert.

### Fixed

- Move Ambassador out from behind Envoy, so that you can use Ambassador to fix things if you completely botch your Envoy config.
- Let Ambassador keep running if Envoy totally chokes and dies, but make sure the pod dies if Ambassador loses access to its storage.

## [0.10.10] August 1, 2017
[0.10.10]: https://github.com/datawire/ambassador/compare/v0.10.7...v0.10.10

### Fixed

- Fix broken doc paths and simplify building as a developer. 0.10.8, 0.10.9, and 0.10.10 were all stops along the way to getting this done; hopefully we'll be able to reduce version churn from here on out.

## [0.10.7] July 25, 2017
[0.10.7]: https://github.com/datawire/ambassador/compare/v0.10.6...v0.10.7

### Changed
- More CI-build tweaks.

## [0.10.6] July 25, 2017
[0.10.6]: https://github.com/datawire/ambassador/compare/v0.10.5...v0.10.6

### Changed
- Fix automagic master build tagging

## [0.10.5] July 25, 2017
[0.10.5]: https://github.com/datawire/ambassador/compare/v0.10.1...v0.10.5

### Changed
- Many changes to the build process and versioning. In particular, CI no longer has to commit files.

## [0.10.1] July 3, 2017
[0.10.1]: https://github.com/datawire/ambassador/compare/v0.10.0...v0.10.1

### Added
- Changelog


## [0.10.0] June 30, 2017
[0.10.0]: https://github.com/datawire/ambassador/compare/v0.9.1...v0.10.0
[grpc-0.10.0]: https://github.com/datawire/ambassador/blob/v0.10.0/docs/user-guide/grpc.md

### Added
- Ambassador supports [GRPC services][grpc-0.10.0] (and other HTTP/2-only services) using the GRPC module

### Fixed
- Minor typo in Ambassador's `Dockerfile` that break some versions of Docker


## [0.9.1] June 28, 2017
[0.9.1]: https://github.com/datawire/ambassador/compare/v0.9.0...v0.9.1
[building-0.9.1]: https://github.com/datawire/ambassador/blob/v0.9.1/BUILDING.md

### Changed
- Made development a little easier by automating dev version numbers so that modified Docker images update in Kubernetes
- Updated [`BUILDING.md`][building-0.9.1]


## [0.9.0] June 23, 2017
[0.9.0]: https://github.com/datawire/ambassador/compare/v0.8.12...v0.9.0
[start-0.9.0]: https://github.com/datawire/ambassador/blob/v0.9.0/docs/user-guide/getting-started.md
[concepts-0.9.0]: https://github.com/datawire/ambassador/blob/v0.9.0/docs/user-guide/mappings.md

### Added
- Ambassador supports HTTP Basic Auth
- Ambassador now has the concept of _modules_ to enable and configure optional features such as auth
- Ambassador now has the concept of _consumers_ to represent end-users of mapped services
- Ambassador supports auth via an external auth server

Basic auth is covered in [Getting Started][start-0.9.0]. Learn about modules and consumers and see an example of external auth in [About Mappings, Modules, and Consumers][concepts-0.9.0].

### Changed
- State management (via Ambassador store) has been refactored
- Switched to [Ambassador-Envoy] for the base Docker image


## [0.8.12] June 07, 2017
[0.8.12]: https://github.com/datawire/ambassador/compare/v0.8.11...v0.8.12

### Added
- Mappings can now be updated


## [0.8.11] May 24, 2017
[0.8.11]: https://github.com/datawire/ambassador/compare/v0.8.10...v0.8.11
[istio-0.8.11]: https://github.com/datawire/ambassador/blob/v0.8.11/docs/user-guide/with-istio.md
[stats-0.8.11]: https://github.com/datawire/ambassador/blob/v0.8.11/docs/user-guide/statistics.md

### Added
- Ambassador interoperates with [Istio] -- see [Ambassador and Istio][istio-0.8.11]
- There is additional documentation for [statistics and monitoring][stats-0.8.11]

### Fixed
- Bug in mapping change detection
- Release machinery issues


## [0.8.6] May 05, 2017
[0.8.6]: https://github.com/datawire/ambassador/compare/v0.8.5...v0.8.6

### Added
- Ambassador releases are now performed by Travis CI


## [0.8.2] May 04, 2017
[0.8.2]: https://github.com/datawire/ambassador/compare/v0.8.1...v0.8.2

### Changed
- Documentation updates


## [0.8.0] May 02, 2017
[0.8.0]: https://github.com/datawire/ambassador/compare/v0.7.0...v0.8.0
[client-tls-0.8.0]: https://github.com/datawire/ambassador/blob/v0.8.0/README.md#using-tls-for-client-auth

### Added
- [Ambassador has a website!][Ambassador]
- Ambassador supports auth via [TLS client certificates][client-tls-0.8.0]
- There are some additional helper scripts in the `scripts` directory

### Changed
- Ambassador's admin interface is now on local port 8888 while mappings are available on port 80/443 depending on whether TLS is enabled
- Multiple instances of Ambassador talking to the same Ambassador Store pod will pick up each other's changes automatically


## [0.7.0] May 01, 2017
[0.7.0]: https://github.com/datawire/ambassador/compare/v0.6.0...v0.7.0
[start-0.7.0]: https://github.com/datawire/ambassador/blob/v0.7.0/README.md#mappings

### Added
- Ambassador can rewrite the request URL path prefix before forwarding the request to your service (covered in [Getting Started][start-0.7.0])
- Ambassador supports additional stats aggregators: Datadog, Grafana

### Changed
- _Services_ are now known as _mappings_
- Minikube is supported again


## [0.6.0] April 28, 2017
[0.6.0]: https://github.com/datawire/ambassador/compare/v0.5.2...v0.6.0

### Removed
- The Ambassador SDS has been removed; Ambassador routes to service names


## [0.5.2] April 26, 2017
[0.5.2]: https://github.com/datawire/ambassador/compare/v0.5.0...v0.5.2

### Added
- Ambassador includes a local `statsd` so that full stats from Envoy can be collected and pushed to a stats aggregator (Prometheus is supported)

### Changed
- It's easier to develop Ambassador thanks to improved build documentation and `Makefile` fixes


## [0.5.0] April 13, 2017
[0.5.0]: https://github.com/datawire/ambassador/compare/v0.4.0...v0.5.0

### Added
- Ambassador supports inbound TLS
- YAML for a demo user service is now included

### Changed
- The `geturl` script supports Minikube and handles AWS better
- Documentation and code cleanup


## [0.4.0] April 07, 2017
[0.4.0]: https://github.com/datawire/ambassador/compare/v0.3.3...v0.4.0

### Changed
- Ambassador now reconfigures Envoy automatically once changes have settled for five seconds
- Envoy stats and Ambassador stats are separate
- Mappings no longer require specifying the port as it is not needed

### Fixed
- SDS does the right thing with unnamed ports


## [0.3.1] April 06, 2017
[0.3.1]: https://github.com/datawire/ambassador/compare/v0.3.0...v0.3.1

### Added
- Envoy stats accessible through Ambassador
- Basic interpretation of cluster stats

### Changed
- Split up `ambassador.py` into multiple files
- Switch to a debug build of Envoy


## [0.1.9] April 03, 2017
[0.1.9]: https://github.com/datawire/ambassador/compare/v0.1.8...v0.1.9

### Changed
- Ambassador configuration on `/ambassador-config/` prefix rather than exposed on port 8001
- Updated to current Envoy and pinned the Envoy version
- Use Bumpversion for version management
- Conditionalized Docker push

### Fixed
- Ambassador keeps running with an empty services list (part 2)


## [0.1.5] March 31, 2017
[0.1.5]: https://github.com/datawire/ambassador/compare/v0.1.4...v0.1.5

### Fixed
- Ambassador SDS correctly handles ports


## [0.1.4] March 31, 2017
[0.1.4]: https://github.com/datawire/ambassador/compare/v0.1.3...v0.1.4

### Changed
- Ambassador keeps running with an empty services list
- Easier to run with [Telepresence]


## [0.1.3] March 31, 2017
[0.1.3]: https://github.com/datawire/ambassador/compare/82ed5e4...v0.1.3

### Added
- Initial Ambassador
- Ambassador service discovery service
- Documentation


Based on [Keep a Changelog](http://keepachangelog.com/en/1.0.0/). Ambassador follows [Semantic Versioning](http://semver.org/spec/v2.0.0.html).

[Ambassador]: https://www.getambassador.io/
[Ambassador-Envoy]: https://github.com/datawire/ambassador-envoy
[Telepresence]: http://telepresence.io
[Istio]: https://istio.io/<|MERGE_RESOLUTION|>--- conflicted
+++ resolved
@@ -61,13 +61,9 @@
 - Upgrade Alpine 3.10→3.12, GNU libc 2.30→2.32, and Python 3.7→3.8
 - Feature: The `TracingService` Zipkin config now supports setting `collector_hostname` to tell Envoy which host header to set when sending spans to the collector.
 - Bugfix: Update Python requirements to address CVE-2020-25659
-<<<<<<< HEAD
 - Bugfix: The gRPC communication between edgectl CLI and its daemon is no longer affected by HTTP_PROXY settings.
-- Feature: Ambassador now supports custom case overrides for response headers.
-=======
 - Feature: Ambassador now supports custom header case overrides.
 - Feature: The `RateLimitService` and `AuthService` configs now support switching between gRPC service names (see `gRPC names` above) with `protocol_version` setting that can be set to `v2` or `v2alpha`.
->>>>>>> 252759b8
 
 ## [1.8.1] October 16, 2020
 [1.8.1]: https://github.com/datawire/ambassador/compare/v1.8.0...v1.8.1
